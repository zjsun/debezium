--- conflicted
+++ resolved
@@ -168,12 +168,8 @@
                 connectorConfig.hStoreHandlingMode(),
                 connectorConfig.binaryHandlingMode(),
                 connectorConfig.intervalHandlingMode(),
-<<<<<<< HEAD
-                connectorConfig.getUnavailableValuePlaceholder());
-=======
                 connectorConfig.getUnavailableValuePlaceholder(),
                 connectorConfig.moneyFractionDigits());
->>>>>>> d811b5ed
     }
 
     protected PostgresValueConverter(Charset databaseCharset, DecimalMode decimalMode,
