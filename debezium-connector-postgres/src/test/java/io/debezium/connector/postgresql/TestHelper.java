/*
 * Copyright Debezium Authors.
 *
 * Licensed under the Apache Software License version 2.0, available at http://www.apache.org/licenses/LICENSE-2.0
 */

package io.debezium.connector.postgresql;

import static org.junit.Assert.assertNotNull;
import static org.junit.Assert.fail;

import java.net.URL;
import java.nio.charset.Charset;
import java.nio.file.Files;
import java.nio.file.Paths;
import java.sql.Connection;
import java.sql.ResultSet;
import java.sql.SQLException;
import java.time.Duration;
import java.time.ZoneOffset;
import java.util.ArrayList;
import java.util.List;
import java.util.Set;
import java.util.concurrent.TimeUnit;
import java.util.stream.Collectors;

import org.awaitility.Awaitility;
import org.awaitility.core.ConditionTimeoutException;
import org.postgresql.jdbc.PgConnection;
import org.slf4j.Logger;
import org.slf4j.LoggerFactory;

import io.debezium.config.Configuration;
import io.debezium.connector.postgresql.PostgresConnectorConfig.SecureConnectionMode;
import io.debezium.connector.postgresql.connection.PostgresConnection;
import io.debezium.connector.postgresql.connection.PostgresConnection.PostgresValueConverterBuilder;
import io.debezium.connector.postgresql.connection.PostgresDefaultValueConverter;
import io.debezium.connector.postgresql.connection.ReplicationConnection;
import io.debezium.jdbc.JdbcConfiguration;
import io.debezium.relational.RelationalDatabaseConnectorConfig;
import io.debezium.util.Throwables;

/**
 * A utility for integration test cases to connect the PostgreSQL server running in the Docker container created by this module's
 * build.
 *
 * @author Horia Chiorean
 */
public final class TestHelper {

    protected static final String TEST_SERVER = "test_server";
    protected static final String TEST_DATABASE = "postgres";
    protected static final String PK_FIELD = "pk";
    private static final String TEST_PROPERTY_PREFIX = "debezium.test.";
    private static final Logger LOGGER = LoggerFactory.getLogger(TestHelper.class);

    /**
     * Key for schema parameter used to store DECIMAL/NUMERIC columns' precision.
     */
    static final String PRECISION_PARAMETER_KEY = "connect.decimal.precision";

    /**
     * Key for schema parameter used to store a source column's type name.
     */
    static final String TYPE_NAME_PARAMETER_KEY = "__debezium.source.column.type";

    /**
     * Key for schema parameter used to store a source column's type length.
     */
    static final String TYPE_LENGTH_PARAMETER_KEY = "__debezium.source.column.length";

    /**
     * Key for schema parameter used to store a source column's type scale.
     */
    static final String TYPE_SCALE_PARAMETER_KEY = "__debezium.source.column.scale";

    private TestHelper() {
    }

    /**
     * Obtain a replication connection instance for the given slot name.
     *
     * @param slotName the name of the logical decoding slot
     * @param dropOnClose true if the slot should be dropped upon close
     * @return the PostgresConnection instance; never null
     * @throws SQLException if there is a problem obtaining a replication connection
     */
    public static ReplicationConnection createForReplication(String slotName, boolean dropOnClose) throws SQLException {
        final PostgresConnectorConfig.LogicalDecoder plugin = decoderPlugin();
        final PostgresConnectorConfig config = new PostgresConnectorConfig(defaultConfig().build());
        return ReplicationConnection.builder(config)
                .withPlugin(plugin)
                .withSlot(slotName)
                .withTypeRegistry(getTypeRegistry())
                .dropSlotOnClose(dropOnClose)
                .statusUpdateInterval(Duration.ofSeconds(10))
                .withSchema(getSchema(config))
                .build();
    }

    /**
     * @return the decoder plugin used for testing and configured by system property
     */
    public static PostgresConnectorConfig.LogicalDecoder decoderPlugin() {
        final String s = System.getProperty(PostgresConnectorConfig.PLUGIN_NAME.name());
        return (s == null || s.length() == 0) ? PostgresConnectorConfig.LogicalDecoder.DECODERBUFS : PostgresConnectorConfig.LogicalDecoder.parse(s);
    }

    /**
     * Obtain a default DB connection.
     *
     * @return the PostgresConnection instance; never null
     */
    public static PostgresConnection create() {
        return new PostgresConnection(defaultJdbcConfig());
    }

    /**
     * Obtain a DB connection providing type registry.
     *
     * @return the PostgresConnection instance; never null
     */
    public static PostgresConnection createWithTypeRegistry() {
        final PostgresConnectorConfig config = new PostgresConnectorConfig(defaultConfig().build());

        return new PostgresConnection(
                config.getJdbcConfig(),
                getPostgresValueConverterBuilder(config));
    }

    /**
     * Obtain a DB connection with a custom application name.
     *
     * @param appName the name of the application used for PostgreSQL diagnostics
     *
     * @return the PostgresConnection instance; never null
     */
    public static PostgresConnection create(String appName) {
        return new PostgresConnection(defaultJdbcConfig().edit().with("ApplicationName", appName).build());
    }

    /**
     * Executes a JDBC statement using the default jdbc config without autocommitting the connection
     *
     * @param statement A SQL statement
     * @param furtherStatements Further SQL statement(s)
     */
    public static void execute(String statement, String... furtherStatements) {
        if (furtherStatements != null) {
            for (String further : furtherStatements) {
                statement = statement + further;
            }
        }

        try (PostgresConnection connection = create()) {
            connection.setAutoCommit(false);
            connection.executeWithoutCommitting(statement);
            Connection jdbcConn = connection.connection();
            if (!statement.endsWith("ROLLBACK;")) {
                jdbcConn.commit();
            }
            else {
                jdbcConn.rollback();
            }
        }
        catch (RuntimeException e) {
            throw e;
        }
        catch (Exception e) {
            throw new RuntimeException(e);
        }
    }

    /**
     * Drops all the public non system schemas from the DB.
     *
     * @throws SQLException if anything fails.
     */
    public static void dropAllSchemas() throws SQLException {
        String lineSeparator = System.lineSeparator();
        Set<String> schemaNames = schemaNames();
        if (!schemaNames.contains(PostgresSchema.PUBLIC_SCHEMA_NAME)) {
            schemaNames.add(PostgresSchema.PUBLIC_SCHEMA_NAME);
        }
        String dropStmts = schemaNames.stream()
                .map(schema -> "\"" + schema.replaceAll("\"", "\"\"") + "\"")
                .map(schema -> "DROP SCHEMA IF EXISTS " + schema + " CASCADE;")
                .collect(Collectors.joining(lineSeparator));
        TestHelper.execute(dropStmts);
        try {
            TestHelper.executeDDL("init_database.ddl");
        }
        catch (Exception e) {
            throw new IllegalStateException("Failed to initialize database", e);
        }
    }

    public static TypeRegistry getTypeRegistry() {
        final PostgresConnectorConfig config = new PostgresConnectorConfig(defaultConfig().build());
        try (final PostgresConnection connection = new PostgresConnection(config.getJdbcConfig(), getPostgresValueConverterBuilder(config))) {
            return connection.getTypeRegistry();
        }
    }

    public static PostgresDefaultValueConverter getDefaultValueConverter() {
        final PostgresConnectorConfig config = new PostgresConnectorConfig(defaultConfig().build());
        try (final PostgresConnection connection = new PostgresConnection(config.getJdbcConfig(), getPostgresValueConverterBuilder(config))) {
            return connection.getDefaultValueConverter();
        }
    }

    public static Charset getDatabaseCharset() {
        final PostgresConnectorConfig config = new PostgresConnectorConfig(defaultConfig().build());
        try (final PostgresConnection connection = new PostgresConnection(config.getJdbcConfig(), getPostgresValueConverterBuilder(config))) {
            return connection.getDatabaseCharset();
        }
    }

    public static PostgresSchema getSchema(PostgresConnectorConfig config) {
        return getSchema(config, TestHelper.getTypeRegistry());
    }

    public static PostgresSchema getSchema(PostgresConnectorConfig config, TypeRegistry typeRegistry) {
        return new PostgresSchema(
                config,
                typeRegistry,
                TestHelper.getDefaultValueConverter(),
                PostgresTopicSelector.create(config),
                getPostgresValueConverter(typeRegistry, config));
    }

    protected static Set<String> schemaNames() throws SQLException {
        try (PostgresConnection connection = create()) {
            return connection.readAllSchemaNames(Filters.IS_SYSTEM_SCHEMA.negate());
        }
    }

    public static JdbcConfiguration defaultJdbcConfig() {
        return JdbcConfiguration.copy(Configuration.fromSystemProperties("database."))
                .with(RelationalDatabaseConnectorConfig.SERVER_NAME, "dbserver1")
                .withDefault(JdbcConfiguration.DATABASE, "postgres")
                .withDefault(JdbcConfiguration.HOSTNAME, "localhost")
                .withDefault(JdbcConfiguration.PORT, 5432)
                .withDefault(JdbcConfiguration.USER, "postgres")
                .withDefault(JdbcConfiguration.PASSWORD, "postgres")
                .with(PostgresConnectorConfig.MAX_RETRIES, 2)
                .with(PostgresConnectorConfig.RETRY_DELAY_MS, 2000)
                .build();
    }

    protected static Configuration.Builder defaultConfig() {
        JdbcConfiguration jdbcConfiguration = defaultJdbcConfig();
        Configuration.Builder builder = Configuration.create();
        jdbcConfiguration.forEach((field, value) -> builder.with(PostgresConnectorConfig.DATABASE_CONFIG_PREFIX + field, value));
        builder.with(RelationalDatabaseConnectorConfig.SERVER_NAME, TEST_SERVER)
                .with(PostgresConnectorConfig.DROP_SLOT_ON_STOP, true)
                .with(PostgresConnectorConfig.STATUS_UPDATE_INTERVAL_MS, 100)
                .with(PostgresConnectorConfig.PLUGIN_NAME, decoderPlugin())
                .with(PostgresConnectorConfig.SSL_MODE, SecureConnectionMode.DISABLED);
        final String testNetworkTimeout = System.getProperty(TEST_PROPERTY_PREFIX + "network.timeout");
        if (testNetworkTimeout != null && testNetworkTimeout.length() != 0) {
            builder.with(PostgresConnectorConfig.STATUS_UPDATE_INTERVAL_MS, Integer.parseInt(testNetworkTimeout));
        }
        return builder;
    }

    protected static void executeDDL(String ddlFile) throws Exception {
        URL ddlTestFile = TestHelper.class.getClassLoader().getResource(ddlFile);
        assertNotNull("Cannot locate " + ddlFile, ddlTestFile);
        String statements = Files.readAllLines(Paths.get(ddlTestFile.toURI()))
                .stream()
                .collect(Collectors.joining(System.lineSeparator()));
        try (PostgresConnection connection = create()) {
            connection.executeWithoutCommitting(statements);
        }
    }

    protected static String topicName(String suffix) {
        return TestHelper.TEST_SERVER + "." + suffix;
    }

    protected static boolean shouldSSLConnectionFail() {
        return Boolean.parseBoolean(System.getProperty(TEST_PROPERTY_PREFIX + "ssl.failonconnect", "true"));
    }

    public static int waitTimeForRecords() {
        return Integer.parseInt(System.getProperty(TEST_PROPERTY_PREFIX + "records.waittime", "2"));
    }

    protected static SourceInfo sourceInfo() {
        return new SourceInfo(new PostgresConnectorConfig(
                Configuration.create()
                        .with(PostgresConnectorConfig.SERVER_NAME, TEST_SERVER)
                        .with(PostgresConnectorConfig.DATABASE_NAME, TEST_DATABASE)
                        .build()));
    }

    protected static void createDefaultReplicationSlot() {
        try {
            execute(String.format(
                    "SELECT * FROM pg_create_logical_replication_slot('%s', '%s')",
                    ReplicationConnection.Builder.DEFAULT_SLOT_NAME,
                    decoderPlugin().getPostgresPluginName()));
        }
        catch (Exception e) {
            LOGGER.debug("Error while dropping default replication slot", e);
        }
    }

    protected static void dropDefaultReplicationSlot() {
        try {
            execute("SELECT pg_drop_replication_slot('" + ReplicationConnection.Builder.DEFAULT_SLOT_NAME + "')");
        }
        catch (Exception e) {
            if (!Throwables.getRootCause(e).getMessage().equals("ERROR: replication slot \"debezium\" does not exist")) {
                throw e;
            }
        }
    }

    protected static void dropPublication() {
        dropPublication(ReplicationConnection.Builder.DEFAULT_PUBLICATION_NAME);
    }

    protected static void dropPublication(String publicationName) {
        if (decoderPlugin().equals(PostgresConnectorConfig.LogicalDecoder.PGOUTPUT)) {
            try {
                execute("DROP PUBLICATION " + publicationName);
            }
            catch (Exception e) {
                LOGGER.debug("Error while dropping publication: '" + publicationName + "'", e);
            }
        }
    }

    protected static boolean publicationExists() {
        return publicationExists(ReplicationConnection.Builder.DEFAULT_PUBLICATION_NAME);
    }

    protected static boolean publicationExists(String publicationName) {
        if (decoderPlugin().equals(PostgresConnectorConfig.LogicalDecoder.PGOUTPUT)) {
            try (PostgresConnection connection = create()) {
                String query = String.format("SELECT pubname FROM pg_catalog.pg_publication WHERE pubname = '%s'", publicationName);
                try {
                    return connection.queryAndMap(query, ResultSet::next);
                }
                catch (SQLException e) {
                    // ignored
                }
            }
        }
        return false;
    }

    protected static void waitForDefaultReplicationSlotBeActive() {
        try (PostgresConnection connection = create()) {
            Awaitility.await().atMost(5, TimeUnit.SECONDS).until(() -> connection.prepareQueryAndMap(
                    "select * from pg_replication_slots where slot_name = ? and database = ? and plugin = ? and active = true", statement -> {
                        statement.setString(1, ReplicationConnection.Builder.DEFAULT_SLOT_NAME);
                        statement.setString(2, "postgres");
                        statement.setString(3, TestHelper.decoderPlugin().getPostgresPluginName());
                    },
                    rs -> rs.next()));
        }
    }

    protected static void assertNoOpenTransactions() throws SQLException {
        try (PostgresConnection connection = TestHelper.create()) {
            connection.setAutoCommit(true);

            try {
                Awaitility.await()
                        .atMost(TestHelper.waitTimeForRecords() * 5, TimeUnit.SECONDS)
                        .until(() -> getOpenIdleTransactions(connection).size() == 0);
            }
            catch (ConditionTimeoutException e) {
                fail("Expected no open transactions but there was at least one.");
            }
        }
    }

    private static List<String> getOpenIdleTransactions(PostgresConnection connection) throws SQLException {
        int connectionPID = ((PgConnection) connection.connection()).getBackendPID();
        return connection.queryAndMap(
                "SELECT state FROM pg_stat_activity WHERE state like 'idle in transaction' AND pid <> " + connectionPID,
                rs -> {
                    final List<String> ret = new ArrayList<>();
                    while (rs.next()) {
                        ret.add(rs.getString(1));
                    }
                    return ret;
                });
    }

    private static PostgresValueConverter getPostgresValueConverter(TypeRegistry typeRegistry, PostgresConnectorConfig config) {
        return getPostgresValueConverterBuilder(config).build(typeRegistry);
    }

    private static PostgresValueConverterBuilder getPostgresValueConverterBuilder(PostgresConnectorConfig config) {
        return typeRegistry -> new PostgresValueConverter(
                Charset.forName("UTF-8"),
                config.getDecimalMode(),
                config.getTemporalPrecisionMode(),
                ZoneOffset.UTC,
                null,
                config.includeUnknownDatatypes(),
                typeRegistry,
                config.hStoreHandlingMode(),
                config.binaryHandlingMode(),
                config.intervalHandlingMode(),
<<<<<<< HEAD
                config.getUnavailableValuePlaceholder());
=======
                config.getUnavailableValuePlaceholder(),
                config.moneyFractionDigits());
>>>>>>> d811b5ed
    }
}<|MERGE_RESOLUTION|>--- conflicted
+++ resolved
@@ -408,11 +408,7 @@
                 config.hStoreHandlingMode(),
                 config.binaryHandlingMode(),
                 config.intervalHandlingMode(),
-<<<<<<< HEAD
-                config.getUnavailableValuePlaceholder());
-=======
                 config.getUnavailableValuePlaceholder(),
                 config.moneyFractionDigits());
->>>>>>> d811b5ed
     }
 }