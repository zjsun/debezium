name: Formatting Check
on:
  pull_request:
    branches:
<<<<<<< HEAD
      - master
=======
      - main
>>>>>>> d811b5ed
      - 1.*
    paths-ignore:
      - '.github/**'
jobs:
  build:
    runs-on: ubuntu-latest
    steps:
      - uses: actions/checkout@v2
      - name: Setup java 17
        uses: actions/setup-java@v2
        with:
          distribution: 'temurin'
          java-version: 17
      - uses: actions/cache@v2
        with:
          path: ~/.m2/repository
          key: ${{ runner.os }}-maven-${{ hashFiles('**/pom.xml') }}
          restore-keys: |
            ${{ runner.os }}-maven-
      - name: Run formatting and import order checks
        run: mvn clean install -DskipTests=true -DskipITs=true -Dformat.formatter.goal=validate -Dformat.imports.goal=check -Dhttp.keepAlive=false -Dmaven.wagon.http.pool=false -Dmaven.wagon.httpconnectionManager.ttlSeconds=120<|MERGE_RESOLUTION|>--- conflicted
+++ resolved
@@ -2,11 +2,7 @@
 on:
   pull_request:
     branches:
-<<<<<<< HEAD
-      - master
-=======
       - main
->>>>>>> d811b5ed
       - 1.*
     paths-ignore:
       - '.github/**'
