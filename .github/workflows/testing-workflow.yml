--- conflicted
+++ resolved
@@ -3,11 +3,7 @@
 on:
   push:
     branches:
-<<<<<<< HEAD
-      - master
-=======
       - main
->>>>>>> d811b5ed
       - 1.*
     paths:
       - 'support/checkstyle/**'
@@ -22,11 +18,7 @@
       - '.github/workflows/testing-workflow.yml'
   pull_request:
     branches:
-<<<<<<< HEAD
-      - master
-=======
       - main
->>>>>>> d811b5ed
       - 1.*
     paths:
       - 'support/checkstyle/**'
