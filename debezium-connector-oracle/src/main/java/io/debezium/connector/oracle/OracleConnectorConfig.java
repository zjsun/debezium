--- conflicted
+++ resolved
@@ -429,13 +429,10 @@
                     LOG_MINING_BUFFER_TYPE,
                     LOG_MINING_BUFFER_LOCATION,
                     LOG_MINING_BUFFER_DROP_ON_STOP,
-<<<<<<< HEAD
-=======
                     LOG_MINING_BUFFER_INFINISPAN_CACHE_TRANSACTIONS,
                     LOG_MINING_BUFFER_INFINISPAN_CACHE_EVENTS,
                     LOG_MINING_BUFFER_INFINISPAN_CACHE_PROCESSED_TRANSACTIONS,
                     LOG_MINING_BUFFER_INFINISPAN_CACHE_SCHEMA_CHANGES,
->>>>>>> d811b5ed
                     LOG_MINING_ARCHIVE_LOG_ONLY_SCN_POLL_INTERVAL_MS,
                     LOG_MINING_SCN_GAP_DETECTION_GAP_SIZE_MIN,
                     LOG_MINING_SCN_GAP_DETECTION_TIME_INTERVAL_MAX_MS,
@@ -1205,14 +1202,6 @@
         return logMiningBatchSizeDefault;
     }
 
-    /**
-     *
-     * @return int The default SCN interval used when mining redo/archive logs
-     */
-    public int getLogMiningBatchSizeDefault() {
-        return logMiningBatchSizeDefault;
-    }
-
     @Override
     public String getConnectorName() {
         return Module.name();
