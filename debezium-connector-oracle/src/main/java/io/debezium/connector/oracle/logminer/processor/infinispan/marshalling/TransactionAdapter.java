--- conflicted
+++ resolved
@@ -33,20 +33,12 @@
      * @param scn the starting system change number of the transaction
      * @param changeTime the starting time of the transaction
      * @param numberOfEvents the number of events in the transaction
-<<<<<<< HEAD
-     * @return the constructed Transaction instance
-     */
-    @ProtoFactory
-    public InfinispanTransaction factory(String transactionId, String scn, String changeTime, int numberOfEvents) {
-        return new InfinispanTransaction(transactionId, Scn.valueOf(scn), Instant.parse(changeTime), numberOfEvents);
-=======
      * @param userName the user name
      * @return the constructed Transaction instance
      */
     @ProtoFactory
     public InfinispanTransaction factory(String transactionId, String scn, String changeTime, int numberOfEvents, String userName) {
         return new InfinispanTransaction(transactionId, Scn.valueOf(scn), Instant.parse(changeTime), userName, numberOfEvents);
->>>>>>> d811b5ed
     }
 
     /**
@@ -94,8 +86,6 @@
     @ProtoField(number = 4, defaultValue = "0")
     public int getNumberOfEvents(InfinispanTransaction transaction) {
         return transaction.getNumberOfEvents();
-<<<<<<< HEAD
-=======
     }
 
     /**
@@ -107,6 +97,5 @@
     @ProtoField(number = 5)
     public String getUserName(InfinispanTransaction transaction) {
         return transaction.getUserName();
->>>>>>> d811b5ed
     }
 }