/*
 * Copyright Debezium Authors.
 *
 * Licensed under the Apache Software License version 2.0, available at http://www.apache.org/licenses/LICENSE-2.0
 */
package io.debezium.connector.oracle;

import java.sql.Clob;
import java.sql.DatabaseMetaData;
import java.sql.PreparedStatement;
import java.sql.ResultSet;
import java.sql.SQLException;
import java.sql.Statement;
<<<<<<< HEAD
import java.sql.Types;
=======
import java.time.Duration;
>>>>>>> d811b5ed
import java.time.OffsetDateTime;
import java.util.ArrayList;
import java.util.Collections;
import java.util.HashMap;
import java.util.HashSet;
import java.util.List;
import java.util.Map;
import java.util.Optional;
import java.util.Set;
import java.util.function.Supplier;
import java.util.regex.Pattern;
import java.util.stream.Collectors;

import org.slf4j.Logger;
import org.slf4j.LoggerFactory;

import io.debezium.DebeziumException;
import io.debezium.config.Configuration;
import io.debezium.config.Field;
import io.debezium.connector.oracle.OracleConnectorConfig.ConnectorAdapter;
import io.debezium.jdbc.JdbcConnection;
import io.debezium.relational.Column;
import io.debezium.relational.ColumnEditor;
import io.debezium.relational.TableId;
import io.debezium.relational.Tables;
import io.debezium.relational.Tables.ColumnNameFilter;
import io.debezium.util.Clock;
import io.debezium.util.Metronome;
import io.debezium.util.Strings;

import oracle.jdbc.OracleTypes;

public class OracleConnection extends JdbcConnection {

    private final static Logger LOGGER = LoggerFactory.getLogger(OracleConnection.class);

    /**
     * Returned by column metadata in Oracle if no scale is set;
     */
    private static final int ORACLE_UNSET_SCALE = -127;

    /**
     * Pattern to identify system generated indices and column names.
     */
    private static final Pattern SYS_NC_PATTERN = Pattern.compile("^SYS_NC(?:_OID|_ROWINFO|[0-9][0-9][0-9][0-9][0-9])\\$$");

    /**
     * A field for the raw jdbc url. This field has no default value.
     */
    private static final Field URL = Field.create("url", "Raw JDBC url");

    /**
     * The database version.
     */
    private final OracleDatabaseVersion databaseVersion;

    private static final String QUOTED_CHARACTER = "\"";

    public OracleConnection(Configuration config, Supplier<ClassLoader> classLoaderSupplier) {
        super(config, resolveConnectionFactory(config), classLoaderSupplier, QUOTED_CHARACTER, QUOTED_CHARACTER);

        this.databaseVersion = resolveOracleDatabaseVersion();
        LOGGER.info("Database Version: {}", databaseVersion.getBanner());
    }

    public void setSessionToPdb(String pdbName) {
        Statement statement = null;

        try {
            statement = connection().createStatement();
            statement.execute("alter session set container=" + pdbName);
        }
        catch (SQLException e) {
            throw new RuntimeException(e);
        }
        finally {
            if (statement != null) {
                try {
                    statement.close();
                }
                catch (SQLException e) {
                    LOGGER.error("Couldn't close statement", e);
                }
            }
        }
    }

    public void resetSessionToCdb() {
        Statement statement = null;

        try {
            statement = connection().createStatement();
            statement.execute("alter session set container=cdb$root");
        }
        catch (SQLException e) {
            throw new RuntimeException(e);
        }
        finally {
            if (statement != null) {
                try {
                    statement.close();
                }
                catch (SQLException e) {
                    LOGGER.error("Couldn't close statement", e);
                }
            }
        }
    }

    public OracleDatabaseVersion getOracleVersion() {
        return databaseVersion;
    }

    private OracleDatabaseVersion resolveOracleDatabaseVersion() {
        String versionStr;
        try {
            try {
                // Oracle 18.1 introduced BANNER_FULL as the new column rather than BANNER
                // This column uses a different format than the legacy BANNER.
                versionStr = queryAndMap("SELECT BANNER_FULL FROM V$VERSION WHERE BANNER_FULL LIKE 'Oracle Database%'", (rs) -> {
                    if (rs.next()) {
                        return rs.getString(1);
                    }
                    return null;
                });
            }
            catch (SQLException e) {
                // exception ignored
                if (e.getMessage().contains("ORA-00904: \"BANNER_FULL\"")) {
                    LOGGER.debug("BANNER_FULL column not in V$VERSION, using BANNER column as fallback");
                    versionStr = null;
                }
                else {
                    throw e;
                }
            }

            // For databases prior to 18.1, a SQLException will be thrown due to BANNER_FULL not being a column and
            // this will cause versionStr to remain null, use fallback column BANNER for versions prior to 18.1.
            if (versionStr == null) {
                versionStr = queryAndMap("SELECT BANNER FROM V$VERSION WHERE BANNER LIKE 'Oracle Database%'", (rs) -> {
                    if (rs.next()) {
                        return rs.getString(1);
                    }
                    return null;
                });
            }
        }
        catch (SQLException e) {
            throw new RuntimeException("Failed to resolve Oracle database version", e);
        }

        if (versionStr == null) {
            throw new RuntimeException("Failed to resolve Oracle database version");
        }

        return OracleDatabaseVersion.parse(versionStr);
    }

    @Override
    public Set<TableId> readTableNames(String databaseCatalog, String schemaNamePattern, String tableNamePattern,
                                       String[] tableTypes)
            throws SQLException {

        Set<TableId> tableIds = super.readTableNames(null, schemaNamePattern, tableNamePattern, tableTypes);

        return tableIds.stream()
                .map(t -> new TableId(databaseCatalog, t.schema(), t.table()))
                .collect(Collectors.toSet());
    }

    /**
     * Retrieves all {@code TableId} in a given database catalog, filtering certain ids that
     * should be omitted from the returned set such as special spatial tables and index-organized
     * tables.
     *
     * @param catalogName the catalog/database name
     * @return set of all table ids for existing table objects
     * @throws SQLException if a database exception occurred
     */
    protected Set<TableId> getAllTableIds(String catalogName) throws SQLException {
        final String query = "select owner, table_name from all_tables " +
        // filter special spatial tables
                "where table_name NOT LIKE 'MDRT_%' " +
                "and table_name NOT LIKE 'MDRS_%' " +
                "and table_name NOT LIKE 'MDXT_%' " +
                // filter index-organized-tables
                "and (table_name NOT LIKE 'SYS_IOT_OVER_%' and IOT_NAME IS NULL) ";

        Set<TableId> tableIds = new HashSet<>();
        query(query, (rs) -> {
            while (rs.next()) {
                tableIds.add(new TableId(catalogName, rs.getString(1), rs.getString(2)));
            }
            LOGGER.trace("TableIds are: {}", tableIds);
        });

        return tableIds;
    }

    // todo replace metadata with something like this
    private ResultSet getTableColumnsInfo(String schemaNamePattern, String tableName) throws SQLException {
        String columnQuery = "select column_name, data_type, data_length, data_precision, data_scale, default_length, density, char_length from " +
                "all_tab_columns where owner like '" + schemaNamePattern + "' and table_name='" + tableName + "'";

        PreparedStatement statement = connection().prepareStatement(columnQuery);
        return statement.executeQuery();
    }

    // this is much faster, we will use it until full replacement of the metadata usage TODO
    public void readSchemaForCapturedTables(Tables tables, String databaseCatalog, String schemaNamePattern,
                                            ColumnNameFilter columnFilter, boolean removeTablesNotFoundInJdbc, Set<TableId> capturedTables)
            throws SQLException {

        Set<TableId> tableIdsBefore = new HashSet<>(tables.tableIds());

        DatabaseMetaData metadata = connection().getMetaData();
        Map<TableId, List<Column>> columnsByTable = new HashMap<>();

        for (TableId tableId : capturedTables) {
            try (ResultSet columnMetadata = metadata.getColumns(databaseCatalog, schemaNamePattern, tableId.table(), null)) {
                while (columnMetadata.next()) {
                    // add all whitelisted columns
                    readTableColumn(columnMetadata, tableId, columnFilter).ifPresent(column -> {
                        columnsByTable.computeIfAbsent(tableId, t -> new ArrayList<>())
                                .add(column.create());
                    });
                }
            }
        }

        // Read the metadata for the primary keys ...
        for (Map.Entry<TableId, List<Column>> tableEntry : columnsByTable.entrySet()) {
            // First get the primary key information, which must be done for *each* table ...
            List<String> pkColumnNames = readPrimaryKeyNames(metadata, tableEntry.getKey());

            // Then define the table ...
            List<Column> columns = tableEntry.getValue();
            Collections.sort(columns);
            tables.overwriteTable(tableEntry.getKey(), columns, pkColumnNames, null);
        }

        if (removeTablesNotFoundInJdbc) {
            // Remove any definitions for tables that were not found in the database metadata ...
            tableIdsBefore.removeAll(columnsByTable.keySet());
            tableIdsBefore.forEach(tables::removeTable);
        }
    }

    @Override
    protected String resolveCatalogName(String catalogName) {
        final String pdbName = config().getString("pdb.name");
        return !Strings.isNullOrEmpty(pdbName) ? pdbName : config().getString("dbname");
    }

    @Override
    public List<String> readTableUniqueIndices(DatabaseMetaData metadata, TableId id) throws SQLException {
        return super.readTableUniqueIndices(metadata, id.toDoubleQuoted());
    }

    @Override
    protected boolean isTableUniqueIndexIncluded(String indexName, String columnName) {
        if (columnName != null) {
            return !SYS_NC_PATTERN.matcher(columnName).matches();
        }
        return false;
    }

    /**
     * Get the current, most recent system change number.
     *
     * @return the current system change number
     * @throws SQLException if an exception occurred
     * @throws IllegalStateException if the query does not return at least one row
     */
    public Scn getCurrentScn() throws SQLException {
        return queryAndMap("SELECT CURRENT_SCN FROM V$DATABASE", (rs) -> {
            if (rs.next()) {
                return Scn.valueOf(rs.getString(1));
            }
            throw new IllegalStateException("Could not get SCN");
        });
    }

    /**
     * Get the maximum system change number in the archive logs.
     *
     * @param archiveLogDestinationName the archive log destination name to be queried, can be {@code null}.
     * @return the maximum system change number in the archive logs
     * @throws SQLException if a database exception occurred
     * @throws DebeziumException if the maximum archive log system change number could not be found
     */
    public Scn getMaxArchiveLogScn(String archiveLogDestinationName) throws SQLException {
        String query = "SELECT MAX(NEXT_CHANGE#) FROM V$ARCHIVED_LOG " +
                "WHERE NAME IS NOT NULL " +
                "AND ARCHIVED = 'YES' " +
                "AND STATUS = 'A' " +
                "AND DEST_ID IN (" +
                "SELECT DEST_ID FROM V$ARCHIVE_DEST_STATUS " +
                "WHERE STATUS = 'VALID' " +
                "AND TYPE = 'LOCAL' ";

        if (Strings.isNullOrEmpty(archiveLogDestinationName)) {
            query += "AND ROWNUM = 1";
        }
        else {
            query += "AND UPPER(DEST_NAME) = '" + archiveLogDestinationName + "'";
        }

        query += ")";

        try {
            Metronome sleeper = Metronome.sleeper(Duration.ofSeconds(1), Clock.SYSTEM);
            int retries = 5;
            while (retries-- > 0) {
                Scn maxArchiveLogScn = queryAndMap(query, (rs) -> {
                    if (rs.next()) {
                        final String value = rs.getString(1);
                        if (value != null) {
                            return Scn.valueOf(value).subtract(Scn.valueOf(1));
                        }
                    }
                    // if we failed to get a result or the value was null, returning Scn.NULL implies
                    // that we should try again until we exhaust the retry attempts.
                    return Scn.NULL;
                });
                if (!maxArchiveLogScn.isNull()) {
                    // value was received, return it.
                    return maxArchiveLogScn;
                }
                LOGGER.info("Query to get max archive log SCN returned no value, checking again in 1 second.");
                sleeper.pause();
            }
            // retry attempts exhausted, throw exception
            throw new DebeziumException("Could not obtain maximum archive log SCN.");
        }
        catch (InterruptedException e) {
            throw new DebeziumException("Failed to obtain maximum archive log SCN.", e);
        }
    }

    /**
     * Generate a given table's DDL metadata.
     *
     * @param tableId table identifier, should never be {@code null}
     * @return generated DDL
     * @throws SQLException if an exception occurred obtaining the DDL metadata
     */
    public String getTableMetadataDdl(TableId tableId) throws SQLException {
        try {
            // The storage and segment attributes aren't necessary
            executeWithoutCommitting("begin dbms_metadata.set_transform_param(DBMS_METADATA.SESSION_TRANSFORM, 'STORAGE', false); end;");
            executeWithoutCommitting("begin dbms_metadata.set_transform_param(DBMS_METADATA.SESSION_TRANSFORM, 'SEGMENT_ATTRIBUTES', false); end;");
            // In case DDL is returned as multiple DDL statements, this allows the parser to parse each separately.
            // This is only critical during streaming as during snapshot the table structure is built from JDBC driver queries.
            executeWithoutCommitting("begin dbms_metadata.set_transform_param(DBMS_METADATA.SESSION_TRANSFORM, 'SQLTERMINATOR', true); end;");
            return queryAndMap("SELECT dbms_metadata.get_ddl('TABLE','" + tableId.table() + "','" + tableId.schema() + "') FROM DUAL", rs -> {
                if (!rs.next()) {
                    throw new DebeziumException("Could not get DDL metadata for table: " + tableId);
                }

                Object res = rs.getObject(1);
                return ((Clob) res).getSubString(1, (int) ((Clob) res).length());
            });
        }
        finally {
            executeWithoutCommitting("begin dbms_metadata.set_transform_param(DBMS_METADATA.SESSION_TRANSFORM, 'DEFAULT'); end;");
        }
    }

    /**
     * Get the current connection's session statistic by name.
     *
     * @param name the name of the statistic to be fetched, must not be {@code null}
     * @return the session statistic value, never {@code null}
     * @throws SQLException if an exception occurred obtaining the session statistic value
     */
    public Long getSessionStatisticByName(String name) throws SQLException {
        return queryAndMap("SELECT VALUE FROM v$statname n, v$mystat m WHERE n.name='" + name +
                "' AND n.statistic#=m.statistic#", rs -> rs.next() ? rs.getLong(1) : 0L);
    }

    /**
     * Returns whether the given table exists or not.
     *
     * @param tableName table name, should not be {@code null}
     * @return true if the table exists, false if it does not
     * @throws SQLException if a database exception occurred
     */
    public boolean isTableExists(String tableName) throws SQLException {
        return queryAndMap("SELECT COUNT(1) FROM USER_TABLES WHERE TABLE_NAME = '" + tableName + "'",
                rs -> rs.next() && rs.getLong(1) > 0);
    }

    /**
     * Returns whether the given table is empty or not.
     *
     * @param tableName table name, should not be {@code null}
     * @return true if the table has no records, false otherwise
     * @throws SQLException if a database exception occurred
     */
    public boolean isTableEmpty(String tableName) throws SQLException {
        return getRowCount(tableName) == 0L;
    }

    /**
     * Returns the number of rows in a given table.
     *
     * @param tableName table name, should not be {@code null}
     * @return the number of rows
     * @throws SQLException if a database exception occurred
     */
    public long getRowCount(String tableName) throws SQLException {
        return queryAndMap("SELECT COUNT(1) FROM " + tableName, rs -> {
            if (rs.next()) {
                return rs.getLong(1);
            }
            return 0L;
        });
    }

    public <T> T singleOptionalValue(String query, ResultSetExtractor<T> extractor) throws SQLException {
        return queryAndMap(query, rs -> rs.next() ? extractor.apply(rs) : null);
    }

    @Override
    public String buildSelectWithRowLimits(TableId tableId,
                                           int limit,
                                           String projection,
                                           Optional<String> condition,
                                           String orderBy) {
        final TableId table = new TableId(null, tableId.schema(), tableId.table());
        final StringBuilder sql = new StringBuilder("SELECT ");
        sql
                .append(projection)
                .append(" FROM ");
        sql.append(quotedTableIdString(table));
        if (condition.isPresent()) {
            sql
                    .append(" WHERE ")
                    .append(condition.get());
        }
        sql
                .append(" ORDER BY ")
                .append(orderBy)
                .append(" FETCH NEXT ")
                .append(limit)
                .append(" ROWS ONLY");
        return sql.toString();
    }

    public static String connectionString(Configuration config) {
        return config.getString(URL) != null ? config.getString(URL)
                : ConnectorAdapter.parse(config.getString("connection.adapter")).getConnectionUrl();
    }

    private static ConnectionFactory resolveConnectionFactory(Configuration config) {
        return JdbcConnection.patternBasedFactory(connectionString(config));
    }

    /**
<<<<<<< HEAD
=======
     * Determine whether the Oracle server has the archive log enabled.
     *
     * @return {@code true} if the server's {@code LOG_MODE} is set to {@code ARCHIVELOG}, or {@code false} otherwise
     */
    protected boolean isArchiveLogMode() {
        try {
            final String mode = queryAndMap("SELECT LOG_MODE FROM V$DATABASE", rs -> rs.next() ? rs.getString(1) : "");
            LOGGER.debug("LOG_MODE={}", mode);
            return "ARCHIVELOG".equalsIgnoreCase(mode);
        }
        catch (SQLException e) {
            throw new DebeziumException("Unexpected error while connecting to Oracle and looking at LOG_MODE mode: ", e);
        }
    }

    /**
>>>>>>> d811b5ed
     * Resolve a system change number to a timestamp, return value is in database timezone.
     *
     * The SCN to TIMESTAMP mapping is only retained for the duration of the flashback query area.
     * This means that eventually the mapping between these values are no longer kept by Oracle
     * and making a call with a SCN value that has aged out will result in an ORA-08181 error.
     * This function explicitly checks for this use case and if a ORA-08181 error is thrown, it is
     * therefore treated as if a value does not exist returning an empty optional value.
     *
     * @param scn the system change number, must not be {@code null}
     * @return an optional timestamp when the system change number occurred
     * @throws SQLException if a database exception occurred
     */
    public Optional<OffsetDateTime> getScnToTimestamp(Scn scn) throws SQLException {
        try {
            return queryAndMap("SELECT scn_to_timestamp('" + scn + "') FROM DUAL", rs -> rs.next()
                    ? Optional.of(rs.getObject(1, OffsetDateTime.class))
                    : Optional.empty());
        }
        catch (SQLException e) {
            if (e.getMessage().startsWith("ORA-08181")) {
                // ORA-08181 specified number is not a valid system change number
                // This happens when the SCN provided is outside the flashback area range
                // This should be treated as a value is not available rather than an error
                return Optional.empty();
            }
            // Any other SQLException should be thrown
            throw e;
        }
    }
<<<<<<< HEAD
=======

    @Override
    protected ColumnEditor overrideColumn(ColumnEditor column) {
        // This allows the column state to be overridden before default-value resolution so that the
        // output of the default value is within the same precision as that of the column values.
        if (OracleTypes.TIMESTAMP == column.jdbcType()) {
            column.length(column.scale().orElse(Column.UNSET_INT_VALUE)).scale(null);
        }
        else if (OracleTypes.NUMBER == column.jdbcType()) {
            column.scale().filter(s -> s == ORACLE_UNSET_SCALE).ifPresent(s -> column.scale(null));
        }
        return column;
    }
>>>>>>> d811b5ed
}<|MERGE_RESOLUTION|>--- conflicted
+++ resolved
@@ -11,11 +11,7 @@
 import java.sql.ResultSet;
 import java.sql.SQLException;
 import java.sql.Statement;
-<<<<<<< HEAD
-import java.sql.Types;
-=======
 import java.time.Duration;
->>>>>>> d811b5ed
 import java.time.OffsetDateTime;
 import java.util.ArrayList;
 import java.util.Collections;
@@ -477,8 +473,6 @@
     }
 
     /**
-<<<<<<< HEAD
-=======
      * Determine whether the Oracle server has the archive log enabled.
      *
      * @return {@code true} if the server's {@code LOG_MODE} is set to {@code ARCHIVELOG}, or {@code false} otherwise
@@ -495,7 +489,6 @@
     }
 
     /**
->>>>>>> d811b5ed
      * Resolve a system change number to a timestamp, return value is in database timezone.
      *
      * The SCN to TIMESTAMP mapping is only retained for the duration of the flashback query area.
@@ -525,8 +518,6 @@
             throw e;
         }
     }
-<<<<<<< HEAD
-=======
 
     @Override
     protected ColumnEditor overrideColumn(ColumnEditor column) {
@@ -540,5 +531,4 @@
         }
         return column;
     }
->>>>>>> d811b5ed
 }