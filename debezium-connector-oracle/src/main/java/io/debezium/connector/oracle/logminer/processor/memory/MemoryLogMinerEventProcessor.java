/*
 * Copyright Debezium Authors.
 *
 * Licensed under the Apache Software License version 2.0, available at http://www.apache.org/licenses/LICENSE-2.0
 */
package io.debezium.connector.oracle.logminer.processor.memory;

import java.sql.PreparedStatement;
import java.sql.ResultSet;
import java.sql.SQLException;
import java.time.Duration;
import java.time.Instant;
import java.util.HashMap;
import java.util.HashSet;
import java.util.Iterator;
import java.util.Map;
import java.util.Optional;
import java.util.Set;
import java.util.function.Supplier;

import org.slf4j.Logger;
import org.slf4j.LoggerFactory;

import io.debezium.connector.oracle.OracleConnection;
import io.debezium.connector.oracle.OracleConnectorConfig;
import io.debezium.connector.oracle.OracleDatabaseSchema;
import io.debezium.connector.oracle.OracleOffsetContext;
import io.debezium.connector.oracle.OraclePartition;
import io.debezium.connector.oracle.OracleStreamingChangeEventSourceMetrics;
import io.debezium.connector.oracle.Scn;
import io.debezium.connector.oracle.logminer.LogMinerChangeRecordEmitter;
import io.debezium.connector.oracle.logminer.LogMinerQueryBuilder;
import io.debezium.connector.oracle.logminer.SqlUtils;
import io.debezium.connector.oracle.logminer.events.DmlEvent;
import io.debezium.connector.oracle.logminer.events.LogMinerEvent;
import io.debezium.connector.oracle.logminer.events.LogMinerEventRow;
import io.debezium.connector.oracle.logminer.processor.AbstractLogMinerEventProcessor;
import io.debezium.connector.oracle.logminer.processor.LogMinerEventProcessor;
<<<<<<< HEAD
import io.debezium.connector.oracle.logminer.processor.TransactionCache;
=======
>>>>>>> d811b5ed
import io.debezium.connector.oracle.logminer.processor.TransactionCommitConsumer;
import io.debezium.function.BlockingConsumer;
import io.debezium.pipeline.EventDispatcher;
import io.debezium.pipeline.source.spi.ChangeEventSource.ChangeEventSourceContext;
import io.debezium.relational.TableId;
import io.debezium.util.Clock;

/**
 * A {@link LogMinerEventProcessor} that uses the JVM heap to store events as they're being
 * processed and emitted from Oracle LogMiner.
 *
 * @author Chris Cranford
 */
public class MemoryLogMinerEventProcessor extends AbstractLogMinerEventProcessor<MemoryTransaction> {

    private static final Logger LOGGER = LoggerFactory.getLogger(MemoryLogMinerEventProcessor.class);

    private final ChangeEventSourceContext context;
    private final OracleConnection jdbcConnection;
    private final EventDispatcher<TableId> dispatcher;
    private final OraclePartition partition;
    private final OracleOffsetContext offsetContext;
    private final OracleStreamingChangeEventSourceMetrics metrics;

    /**
     * Cache of transactions, keyed based on the transaction's unique identifier
     */
    private final Map<String, MemoryTransaction> transactionCache = new HashMap<>();
    /**
     * Cache of processed transactions (committed or rolled back), keyed based on the transaction's unique identifier.
     */
    private final Map<String, Scn> recentlyProcessedTransactionsCache = new HashMap<>();
    private final Set<Scn> schemaChangesCache = new HashSet<>();
    private final Set<String> abandonedTransactionsCache = new HashSet<>();

    private Scn currentOffsetScn = Scn.NULL;
    private Scn currentOffsetCommitScn = Scn.NULL;
    private Scn lastCommittedScn = Scn.NULL;
    private Scn maxCommittedScn = Scn.NULL;

    public MemoryLogMinerEventProcessor(ChangeEventSourceContext context,
                                        OracleConnectorConfig connectorConfig,
                                        OracleConnection jdbcConnection,
                                        EventDispatcher<TableId> dispatcher,
                                        OraclePartition partition,
                                        OracleOffsetContext offsetContext,
                                        OracleDatabaseSchema schema,
                                        OracleStreamingChangeEventSourceMetrics metrics) {
        super(context, connectorConfig, schema, partition, offsetContext, dispatcher, metrics);
        this.context = context;
        this.jdbcConnection = jdbcConnection;
        this.dispatcher = dispatcher;
        this.partition = partition;
        this.offsetContext = offsetContext;
        this.metrics = metrics;
    }

    @Override
<<<<<<< HEAD
    protected TransactionCache<MemoryTransaction, ?> getTransactionCache() {
=======
    protected Map<String, MemoryTransaction> getTransactionCache() {
>>>>>>> d811b5ed
        return transactionCache;
    }

    @Override
    protected MemoryTransaction createTransaction(LogMinerEventRow row) {
<<<<<<< HEAD
        return new MemoryTransaction(row.getTransactionId(), row.getScn(), row.getChangeTime());
=======
        return new MemoryTransaction(row.getTransactionId(), row.getScn(), row.getChangeTime(), row.getUserName());
>>>>>>> d811b5ed
    }

    @Override
    protected void removeEventWithRowId(LogMinerEventRow row) {
        final MemoryTransaction transaction = getTransactionCache().get(row.getTransactionId());
        if (transaction == null) {
            LOGGER.warn("Cannot undo change '{}' since transaction was not found.", row);
        }
        else {
            transaction.removeEventWithRowId(row.getRowId());
        }
    }

    @Override
    public void close() throws Exception {
        // close any resources used here
    }

    @Override
    public Scn process(Scn startScn, Scn endScn) throws SQLException, InterruptedException {
        counters.reset();

        try (PreparedStatement statement = createQueryStatement()) {
            LOGGER.debug("Fetching results for SCN [{}, {}]", startScn, endScn);
            statement.setFetchSize(getConfig().getMaxQueueSize());
            statement.setFetchDirection(ResultSet.FETCH_FORWARD);
            statement.setString(1, startScn.toString());
            statement.setString(2, endScn.toString());

            Instant queryStart = Instant.now();
            try (ResultSet resultSet = statement.executeQuery()) {
                metrics.setLastDurationOfBatchCapturing(Duration.between(queryStart, Instant.now()));

                Instant startProcessTime = Instant.now();
                processResults(resultSet);

                Duration totalTime = Duration.between(startProcessTime, Instant.now());
                metrics.setLastCapturedDmlCount(counters.dmlCount);

                if (counters.dmlCount > 0 || counters.commitCount > 0 || counters.rollbackCount > 0) {
                    warnPotentiallyStuckScn(currentOffsetScn, currentOffsetCommitScn);

                    currentOffsetScn = offsetContext.getScn();
                    if (offsetContext.getCommitScn() != null) {
                        currentOffsetCommitScn = offsetContext.getCommitScn();
                    }
                }

                LOGGER.debug("{}.", counters);
                LOGGER.debug("Processed in {} ms. Log: {}. Offset SCN: {}, Offset Commit SCN: {}, Active Transactions: {}, Sleep: {}",
                        totalTime.toMillis(), metrics.getLagFromSourceInMilliseconds(), offsetContext.getScn(),
                        offsetContext.getCommitScn(), metrics.getNumberOfActiveTransactions(),
                        metrics.getMillisecondToSleepBetweenMiningQuery());

                metrics.addProcessedRows(counters.rows);
                return calculateNewStartScn(endScn);
            }
        }
    }

    @Override
    public void abandonTransactions(Duration retention) {
        if (!Duration.ZERO.equals(retention)) {
            final Scn offsetScn = offsetContext.getScn();
            Optional<Scn> lastScnToAbandonTransactions = getLastScnToAbandon(jdbcConnection, offsetScn, retention);
            lastScnToAbandonTransactions.ifPresent(thresholdScn -> {
                LOGGER.warn("All transactions with SCN <= {} will be abandoned.", thresholdScn);
                Scn smallestScn = getTransactionCacheMinimumScn();
                if (!smallestScn.isNull()) {
                    if (thresholdScn.compareTo(smallestScn) < 0) {
                        thresholdScn = smallestScn;
                    }

<<<<<<< HEAD
                    Iterator<Map.Entry<String, MemoryTransaction>> iterator = transactionCache.iterator();
=======
                    Iterator<Map.Entry<String, MemoryTransaction>> iterator = transactionCache.entrySet().iterator();
>>>>>>> d811b5ed
                    while (iterator.hasNext()) {
                        Map.Entry<String, MemoryTransaction> entry = iterator.next();
                        if (entry.getValue().getStartScn().compareTo(thresholdScn) <= 0) {
                            LOGGER.warn("Transaction {} is being abandoned.", entry.getKey());
                            abandonedTransactionsCache.add(entry.getKey());
                            iterator.remove();

                            metrics.addAbandonedTransactionId(entry.getKey());
                            metrics.setActiveTransactions(transactionCache.size());
                        }
                    }

                    // Update the oldest scn metric are transaction abandonment
                    smallestScn = getTransactionCacheMinimumScn();
                    metrics.setOldestScn(smallestScn.isNull() ? Scn.valueOf(-1) : smallestScn);
                }

                offsetContext.setScn(thresholdScn);
            });
        }
    }

    @Override
    protected boolean isRecentlyProcessed(String transactionId) {
        return recentlyProcessedTransactionsCache.containsKey(transactionId);
    }

    @Override
    protected boolean hasSchemaChangeBeenSeen(LogMinerEventRow row) {
        return schemaChangesCache.contains(row.getScn());
    }

    @Override
    protected void handleCommit(LogMinerEventRow row) throws InterruptedException {
        final String transactionId = row.getTransactionId();
        if (isRecentlyProcessed(transactionId)) {
            return;
        }

        final MemoryTransaction transaction = transactionCache.remove(transactionId);
        if (transaction == null) {
            LOGGER.trace("Transaction {} not found.", transactionId);
            return;
        }

        final boolean skipExcludedUserName;
        if (transaction.getUserName() == null && !transaction.getEvents().isEmpty()) {
            LOGGER.debug("Got transaction with null username {}", transaction);
            skipExcludedUserName = false;
        }
        else if (getConfig().getLogMiningUsernameExcludes().contains(transaction.getUserName())) {
            LOGGER.trace("Skipping transaction with excluded username {}", transaction);
            skipExcludedUserName = true;
        }
        else {
            skipExcludedUserName = false;
        }

        final Scn smallestScn = getTransactionCacheMinimumScn();
        metrics.setOldestScn(smallestScn.isNull() ? Scn.valueOf(-1) : smallestScn);
        abandonedTransactionsCache.remove(transactionId);

        final Scn commitScn = row.getScn();
        final Scn offsetCommitScn = offsetContext.getCommitScn();
        if ((offsetCommitScn != null && offsetCommitScn.compareTo(commitScn) > 0) || lastCommittedScn.compareTo(commitScn) > 0) {
            LOGGER.debug("Transaction {} has already been processed. Commit SCN in offset is {} while commit SCN " +
                    "of transaction is {} and last seen committed SCN is {}.",
                    transactionId, offsetCommitScn, commitScn, lastCommittedScn);
            metrics.setActiveTransactions(transactionCache.size());
            return;
        }

        counters.commitCount++;
        Instant start = Instant.now();

        int numEvents = transaction.getEvents().size();

        LOGGER.trace("Commit: (smallest SCN {}) {}", smallestScn, row);
        LOGGER.trace("Transaction {} has {} events", transactionId, numEvents);

        BlockingConsumer<LogMinerEvent> delegate = new BlockingConsumer<LogMinerEvent>() {
            private int numEvents = getTransactionEventCount(transaction);

            @Override
            public void accept(LogMinerEvent event) throws InterruptedException {
                // Update SCN in offset context only if processed SCN less than SCN of other transactions
                if (smallestScn.isNull() || commitScn.compareTo(smallestScn) < 0) {
                    offsetContext.setScn(event.getScn());
                    metrics.setOldestScn(event.getScn());
                }

                offsetContext.setTransactionId(transactionId);
                offsetContext.setSourceTime(event.getChangeTime());
                offsetContext.setTableId(event.getTableId());
                if (--numEvents == 0) {
                    // reached the last event update the commit scn in the offsets
                    offsetContext.setCommitScn(commitScn);
                }

                final DmlEvent dmlEvent = (DmlEvent) event;
<<<<<<< HEAD
                dispatcher.dispatchDataChangeEvent(event.getTableId(),
                        new LogMinerChangeRecordEmitter(
                                partition,
                                offsetContext,
                                dmlEvent.getEventType(),
                                dmlEvent.getDmlEntry().getOldValues(),
                                dmlEvent.getDmlEntry().getNewValues(),
                                getSchema().tableFor(event.getTableId()),
                                Clock.system()));
            }
        };

        int eventCount = 0;
        try (TransactionCommitConsumer commitConsumer = new TransactionCommitConsumer(delegate, getConfig(), getSchema())) {
            for (LogMinerEvent event : transaction.getEvents()) {
                if (!context.isRunning()) {
                    return;
                }

=======
                if (!skipExcludedUserName) {
                    dispatcher.dispatchDataChangeEvent(event.getTableId(),
                            new LogMinerChangeRecordEmitter(
                                    partition,
                                    offsetContext,
                                    dmlEvent.getEventType(),
                                    dmlEvent.getDmlEntry().getOldValues(),
                                    dmlEvent.getDmlEntry().getNewValues(),
                                    getSchema().tableFor(event.getTableId()),
                                    Clock.system()));
                }
            }
        };

        int eventCount = 0;
        try (TransactionCommitConsumer commitConsumer = new TransactionCommitConsumer(delegate, getConfig(), getSchema())) {
            for (LogMinerEvent event : transaction.getEvents()) {
                if (!context.isRunning()) {
                    return;
                }

>>>>>>> d811b5ed
                eventCount++;
                LOGGER.trace("Dispatching event {} {}", eventCount, event.getEventType());
                commitConsumer.accept(event);
            }
        }

        lastCommittedScn = Scn.valueOf(commitScn.longValue());
        if (!transaction.getEvents().isEmpty() && !skipExcludedUserName) {
            dispatcher.dispatchTransactionCommittedEvent(partition, offsetContext);
        }
        else {
            dispatcher.dispatchHeartbeatEvent(partition, offsetContext);
        }

        metrics.calculateLagMetrics(row.getChangeTime());
        if (lastCommittedScn.compareTo(maxCommittedScn) > 0) {
            maxCommittedScn = lastCommittedScn;
        }

        if (getConfig().isLobEnabled()) {
            // cache recently committed transactions by transaction id
            recentlyProcessedTransactionsCache.put(transactionId, commitScn);
        }

        metrics.incrementCommittedTransactions();
        metrics.setActiveTransactions(transactionCache.size());
        metrics.incrementCommittedDmlCount(eventCount);
        metrics.setCommittedScn(commitScn);
        metrics.setOffsetScn(offsetContext.getScn());
        metrics.setLastCommitDuration(Duration.between(start, Instant.now()));
    }

    @Override
    protected void handleRollback(LogMinerEventRow row) {
        final MemoryTransaction transaction = transactionCache.get(row.getTransactionId());
        if (transaction != null) {
            transactionCache.remove(row.getTransactionId());
            abandonedTransactionsCache.remove(row.getTransactionId());
            recentlyProcessedTransactionsCache.put(row.getTransactionId(), row.getScn());

            metrics.setActiveTransactions(transactionCache.size());
            metrics.incrementRolledBackTransactions();
            metrics.addRolledBackTransactionId(row.getTransactionId());

            counters.rollbackCount++;
        }
    }

    @Override
    protected void handleSchemaChange(LogMinerEventRow row) throws InterruptedException {
        super.handleSchemaChange(row);
        if (row.getTableName() != null && getConfig().isLobEnabled()) {
            schemaChangesCache.add(row.getScn());
        }
    }

    @Override
    protected void addToTransaction(String transactionId, LogMinerEventRow row, Supplier<LogMinerEvent> eventSupplier) {
<<<<<<< HEAD
        if (isTransactionIdAllowed(transactionId)) {
=======
        if (abandonedTransactionsCache.contains(transactionId)) {
            LOGGER.warn("Event for abandoned transaction {}, skipped.", transactionId);
            return;
        }
        if (!isRecentlyProcessed(transactionId)) {
>>>>>>> d811b5ed
            MemoryTransaction transaction = getTransactionCache().get(transactionId);
            if (transaction == null) {
                LOGGER.trace("Transaction {} not in cache for DML, creating.", transactionId);
                transaction = createTransaction(row);
                getTransactionCache().put(transactionId, transaction);
            }

            int eventId = transaction.getNextEventId();
            if (transaction.getEvents().size() <= eventId) {
                // Add new event at eventId offset
                LOGGER.trace("Transaction {}, adding event reference at index {}", transactionId, eventId);
                transaction.getEvents().add(eventSupplier.get());
                metrics.calculateLagMetrics(row.getChangeTime());
            }

            metrics.setActiveTransactions(getTransactionCache().size());
        }
<<<<<<< HEAD
=======
        else {
            LOGGER.warn("Event for transaction {} has already been processed, skipped.", transactionId);
        }
>>>>>>> d811b5ed
    }

    @Override
    protected int getTransactionEventCount(MemoryTransaction transaction) {
        return transaction.getEvents().size();
    }

    private PreparedStatement createQueryStatement() throws SQLException {
        final String query = LogMinerQueryBuilder.build(getConfig(), getSchema());
        return jdbcConnection.connection().prepareStatement(query,
                ResultSet.TYPE_FORWARD_ONLY,
                ResultSet.CONCUR_READ_ONLY,
                ResultSet.HOLD_CURSORS_OVER_COMMIT);
    }

    private Scn calculateNewStartScn(Scn endScn) throws InterruptedException {
        if (getConfig().isLobEnabled()) {
            if (transactionCache.isEmpty() && !maxCommittedScn.isNull()) {
                offsetContext.setScn(maxCommittedScn);
                dispatcher.dispatchHeartbeatEvent(partition, offsetContext);
            }
            else {
                final Scn minStartScn = getTransactionCacheMinimumScn();
                if (!minStartScn.isNull()) {
                    recentlyProcessedTransactionsCache.entrySet().removeIf(entry -> entry.getValue().compareTo(minStartScn) < 0);
                    schemaChangesCache.removeIf(scn -> scn.compareTo(minStartScn) < 0);
                    offsetContext.setScn(minStartScn.subtract(Scn.valueOf(1)));
                    dispatcher.dispatchHeartbeatEvent(partition, offsetContext);
                }
            }
            return offsetContext.getScn();
        }
        else {
            if (!getLastProcessedScn().isNull() && getLastProcessedScn().compareTo(endScn) < 0) {
                // If the last processed SCN is before the endScn we need to use the last processed SCN as the
                // next starting point as the LGWR buffer didn't flush all entries from memory to disk yet.
                endScn = getLastProcessedScn();
            }

            if (transactionCache.isEmpty()) {
                offsetContext.setScn(endScn);
                dispatcher.dispatchHeartbeatEvent(partition, offsetContext);
            }
            else {
                final Scn minStartScn = getTransactionCacheMinimumScn();
                if (!minStartScn.isNull()) {
                    offsetContext.setScn(minStartScn.subtract(Scn.valueOf(1)));
                    dispatcher.dispatchHeartbeatEvent(partition, offsetContext);
                }
            }
            return endScn;
        }
    }

    /**
     * Calculates the SCN as a watermark to abandon for long running transactions.
     * The criteria is do not let the offset SCN expire from archives older the specified retention hours.
     *
     * @param connection database connection, should not be {@code null}
     * @param offsetScn offset system change number, should not be {@code null}
     * @param retention duration to tolerate long running transactions before being abandoned, must not be {@code null}
     * @return an optional system change number as the watermark for transaction buffer abandonment
     */
    protected Optional<Scn> getLastScnToAbandon(OracleConnection connection, Scn offsetScn, Duration retention) {
        try {
            Float diffInDays = connection.singleOptionalValue(SqlUtils.diffInDaysQuery(offsetScn), rs -> rs.getFloat(1));
            if (diffInDays != null && (diffInDays * 24) > retention.toHours()) {
                return Optional.of(offsetScn);
            }
            return Optional.empty();
        }
        catch (SQLException e) {
            LOGGER.error("Cannot calculate days difference for transaction abandonment", e);
            metrics.incrementErrorCount();
            return Optional.of(offsetScn);
        }
    }

<<<<<<< HEAD
=======
    @Override
    protected Scn getTransactionCacheMinimumScn() {
        return transactionCache.values().stream()
                .map(MemoryTransaction::getStartScn)
                .min(Scn::compareTo)
                .orElse(Scn.NULL);
    }
>>>>>>> d811b5ed
}<|MERGE_RESOLUTION|>--- conflicted
+++ resolved
@@ -36,10 +36,6 @@
 import io.debezium.connector.oracle.logminer.events.LogMinerEventRow;
 import io.debezium.connector.oracle.logminer.processor.AbstractLogMinerEventProcessor;
 import io.debezium.connector.oracle.logminer.processor.LogMinerEventProcessor;
-<<<<<<< HEAD
-import io.debezium.connector.oracle.logminer.processor.TransactionCache;
-=======
->>>>>>> d811b5ed
 import io.debezium.connector.oracle.logminer.processor.TransactionCommitConsumer;
 import io.debezium.function.BlockingConsumer;
 import io.debezium.pipeline.EventDispatcher;
@@ -98,21 +94,13 @@
     }
 
     @Override
-<<<<<<< HEAD
-    protected TransactionCache<MemoryTransaction, ?> getTransactionCache() {
-=======
     protected Map<String, MemoryTransaction> getTransactionCache() {
->>>>>>> d811b5ed
         return transactionCache;
     }
 
     @Override
     protected MemoryTransaction createTransaction(LogMinerEventRow row) {
-<<<<<<< HEAD
-        return new MemoryTransaction(row.getTransactionId(), row.getScn(), row.getChangeTime());
-=======
         return new MemoryTransaction(row.getTransactionId(), row.getScn(), row.getChangeTime(), row.getUserName());
->>>>>>> d811b5ed
     }
 
     @Override
@@ -186,11 +174,7 @@
                         thresholdScn = smallestScn;
                     }
 
-<<<<<<< HEAD
-                    Iterator<Map.Entry<String, MemoryTransaction>> iterator = transactionCache.iterator();
-=======
                     Iterator<Map.Entry<String, MemoryTransaction>> iterator = transactionCache.entrySet().iterator();
->>>>>>> d811b5ed
                     while (iterator.hasNext()) {
                         Map.Entry<String, MemoryTransaction> entry = iterator.next();
                         if (entry.getValue().getStartScn().compareTo(thresholdScn) <= 0) {
@@ -291,27 +275,6 @@
                 }
 
                 final DmlEvent dmlEvent = (DmlEvent) event;
-<<<<<<< HEAD
-                dispatcher.dispatchDataChangeEvent(event.getTableId(),
-                        new LogMinerChangeRecordEmitter(
-                                partition,
-                                offsetContext,
-                                dmlEvent.getEventType(),
-                                dmlEvent.getDmlEntry().getOldValues(),
-                                dmlEvent.getDmlEntry().getNewValues(),
-                                getSchema().tableFor(event.getTableId()),
-                                Clock.system()));
-            }
-        };
-
-        int eventCount = 0;
-        try (TransactionCommitConsumer commitConsumer = new TransactionCommitConsumer(delegate, getConfig(), getSchema())) {
-            for (LogMinerEvent event : transaction.getEvents()) {
-                if (!context.isRunning()) {
-                    return;
-                }
-
-=======
                 if (!skipExcludedUserName) {
                     dispatcher.dispatchDataChangeEvent(event.getTableId(),
                             new LogMinerChangeRecordEmitter(
@@ -333,7 +296,6 @@
                     return;
                 }
 
->>>>>>> d811b5ed
                 eventCount++;
                 LOGGER.trace("Dispatching event {} {}", eventCount, event.getEventType());
                 commitConsumer.accept(event);
@@ -392,15 +354,11 @@
 
     @Override
     protected void addToTransaction(String transactionId, LogMinerEventRow row, Supplier<LogMinerEvent> eventSupplier) {
-<<<<<<< HEAD
-        if (isTransactionIdAllowed(transactionId)) {
-=======
         if (abandonedTransactionsCache.contains(transactionId)) {
             LOGGER.warn("Event for abandoned transaction {}, skipped.", transactionId);
             return;
         }
         if (!isRecentlyProcessed(transactionId)) {
->>>>>>> d811b5ed
             MemoryTransaction transaction = getTransactionCache().get(transactionId);
             if (transaction == null) {
                 LOGGER.trace("Transaction {} not in cache for DML, creating.", transactionId);
@@ -418,12 +376,9 @@
 
             metrics.setActiveTransactions(getTransactionCache().size());
         }
-<<<<<<< HEAD
-=======
         else {
             LOGGER.warn("Event for transaction {} has already been processed, skipped.", transactionId);
         }
->>>>>>> d811b5ed
     }
 
     @Override
@@ -502,8 +457,6 @@
         }
     }
 
-<<<<<<< HEAD
-=======
     @Override
     protected Scn getTransactionCacheMinimumScn() {
         return transactionCache.values().stream()
@@ -511,5 +464,4 @@
                 .min(Scn::compareTo)
                 .orElse(Scn.NULL);
     }
->>>>>>> d811b5ed
 }