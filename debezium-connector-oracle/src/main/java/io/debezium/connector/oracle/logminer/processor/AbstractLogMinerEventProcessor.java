--- conflicted
+++ resolved
@@ -124,11 +124,7 @@
      * Returns the {@code TransactionCache} implementation.
      * @return the transaction cache, never {@code null}
      */
-<<<<<<< HEAD
-    protected abstract TransactionCache<T, ?> getTransactionCache();
-=======
     protected abstract Map<String, T> getTransactionCache();
->>>>>>> d811b5ed
 
     /**
      * Creates a new transaction based on the supplied {@code START} event.
@@ -232,19 +228,11 @@
     protected void handleStart(LogMinerEventRow row) {
         final String transactionId = row.getTransactionId();
         final AbstractTransaction transaction = getTransactionCache().get(transactionId);
-<<<<<<< HEAD
-        if (transaction == null && !isRecentlyCommitted(transactionId)) {
-            getTransactionCache().put(transactionId, createTransaction(row));
-            metrics.setActiveTransactions(getTransactionCache().size());
-        }
-        else if (transaction != null && !isRecentlyCommitted(transactionId)) {
-=======
         if (transaction == null && !isRecentlyProcessed(transactionId)) {
             getTransactionCache().put(transactionId, createTransaction(row));
             metrics.setActiveTransactions(getTransactionCache().size());
         }
         else if (transaction != null && !isRecentlyProcessed(transactionId)) {
->>>>>>> d811b5ed
             LOGGER.trace("Transaction {} is not yet committed and START event detected.", transactionId);
             transaction.start();
         }
