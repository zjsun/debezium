// Category: debezium-using
// Type: assembly
[id="debezium-connector-for-postgresql"]
= {prodname} connector for PostgreSQL

:context: postgresql
:mbean-name: postgres
ifdef::community[]

:toc:
:toc-placement: macro
:linkattrs:
:icons: font
:source-highlighter: highlight.js

toc::[]

{prodname}'s PostgreSQL connector captures row-level changes in the schemas of a PostgreSQL database. PostgreSQL versions 9.6 - 14 are supported.
endif::community[]
ifdef::product[]
{prodname}'s PostgreSQL connector captures row-level changes in the schemas of a PostgreSQL database. PostgreSQL versions 10, 11, 12 and 13 are supported.
endif::product[]

The first time it connects to a PostgreSQL server or cluster, the connector takes a consistent snapshot of all schemas. After that snapshot is complete, the connector continuously captures row-level changes that insert, update, and delete database content and that were committed to a PostgreSQL database. The connector generates data change event records and streams them to Kafka topics. For each table, the default behavior is that the connector streams all generated events to a separate Kafka topic for that table. Applications and services consume data change event records from that topic.

ifdef::product[]
Information and procedures for using a {prodname} PostgreSQL connector is organized as follows:

* xref:overview-of-debezium-postgresql-connector[]
* xref:how-debezium-postgresql-connectors-work[]
* xref:descriptions-of-debezium-postgresql-connector-data-change-events[]
* xref:how-debezium-postgresql-connectors-map-data-types[]
* xref:setting-up-postgresql-to-run-a-debezium-connector[]
* xref:deployment-of-debezium-postgresql-connectors[]
* xref:monitoring-debezium-postgresql-connector-performance[]
* xref:how-debezium-postgresql-connectors-handle-faults-and-problems[]

endif::product[]

// Type: concept
// Title: Overview of {prodname} PostgreSQL connector
// ModuleID: overview-of-debezium-postgresql-connector
[[postgresql-overview]]
== Overview

PostgreSQL's link:https://www.postgresql.org/docs/current/static/logicaldecoding-explanation.html[_logical decoding_] feature was introduced in version 9.4. It is a mechanism that allows the extraction of the changes that were committed to the transaction log and the processing of these changes in a user-friendly manner with the help of an link:https://www.postgresql.org/docs/current/static/logicaldecoding-output-plugin.html[_output plug-in_]. The output plug-in enables clients to consume the changes.

The PostgreSQL connector contains two main parts that work together to read and process database changes:

[[postgresql-output-plugin]]
ifdef::community[]
* A logical decoding output plug-in. You might need to install the output plug-in that you choose to use. You must configure a replication slot that uses your chosen output plug-in before running the PostgreSQL server. The plug-in can be one of the following:
** link:https://github.com/debezium/postgres-decoderbufs[`decoderbufs`] is based on Protobuf and maintained by the {prodname} community.
** link:https://github.com/eulerto/wal2json[`wal2json`] is based on JSON and maintained by the wal2json community.
** `pgoutput` is the standard logical decoding output plug-in in PostgreSQL 10+. It is maintained by the PostgreSQL community, and used by PostgreSQL itself for link:https://www.postgresql.org/docs/current/logical-replication-architecture.html[logical replication]. This plug-in is always present so no additional libraries need to be installed. The {prodname} connector interprets the raw replication event stream directly into change events.

* Java code (the actual Kafka Connect connector) that reads the changes produced by the chosen logical decoding output plug-in. It uses PostgreSQL's link:https://www.postgresql.org/docs/current/static/logicaldecoding-walsender.html[_streaming replication protocol_], by means of the PostgreSQL link:https://github.com/pgjdbc/pgjdbc[_JDBC driver_]
endif::community[]

ifdef::product[]
* `pgoutput` is the standard logical decoding output plug-in in PostgreSQL 10+. This is the only supported logical decoding output plug-in in this {prodname} release. This plug-in is maintained by the PostgreSQL community, and used by PostgreSQL itself for link:https://www.postgresql.org/docs/current/logical-replication-architecture.html[logical replication]. This plug-in is always present so no additional libraries need to be installed. The {prodname} connector interprets the raw replication event stream directly into change events.

* Java code (the actual Kafka Connect connector) that reads the changes produced by the logical decoding output plug-in by using PostgreSQL's link:https://www.postgresql.org/docs/current/static/logicaldecoding-walsender.html[_streaming replication protocol_] and the PostgreSQL link:https://github.com/pgjdbc/pgjdbc[_JDBC driver_].
endif::product[]

The connector produces a _change event_ for every row-level insert, update, and delete operation that was captured and sends change event records for each table in a separate Kafka topic. Client applications read the Kafka topics that correspond to the database tables of interest, and can react to every row-level event they receive from those topics.

PostgreSQL normally purges write-ahead log (WAL) segments after some period of time. This means that the connector does not have the complete history of all changes that have been made to the database. Therefore, when the PostgreSQL connector first connects to a particular PostgreSQL database, it starts by performing a _consistent snapshot_ of each of the database schemas. After the connector completes the snapshot, it continues streaming changes from the exact point at which the snapshot was made. This way, the connector starts with a consistent view of all of the data, and does not omit any changes that were made while the snapshot was being taken.

The connector is tolerant of failures. As the connector reads changes and produces events, it records the WAL position for each event. If the connector stops for any reason (including communication failures, network problems, or crashes), upon restart the connector continues reading the WAL where it last left off. This includes snapshots. If the connector stops during a snapshot, the connector begins a new snapshot when it restarts.

[[postgresql-limitations]]
[IMPORTANT]
====
The connector relies on and reflects the PostgreSQL logical decoding feature, which has the following limitations:

* Logical decoding does not support DDL changes. This means that the connector is unable to report DDL change events back to consumers.
* Logical decoding replication slots are supported on only `primary` servers. When there is a cluster of PostgreSQL servers, the connector can run on only the active `primary` server. It cannot run on `hot` or `warm` standby replicas. If the `primary` server fails or is demoted, the connector stops. After the `primary` server has recovered, you can restart the connector. If a different PostgreSQL server has been promoted to `primary`, adjust the connector configuration before restarting the connector.

{link-prefix}:{link-postgresql-connector}#postgresql-when-things-go-wrong[ Behavior when things go wrong] describes what the connector does when there is a problem.
====

[IMPORTANT]
====
{prodname} currently supports databases with UTF-8 character encoding only.
With a single byte character encoding, it is not possible to correctly process strings that contain extended ASCII code characters.
====

// Type: assembly
// ModuleID: how-debezium-postgresql-connectors-work
// Title: How {prodname} PostgreSQL connectors work
[[how-the-postgresql-connector-works]]
== How the connector works

To optimally configure and run a {prodname} PostgreSQL connector, it is helpful to understand how the connector performs snapshots, streams change events, determines Kafka topic names, and uses metadata.

ifdef::product[]
Details are in the following topics:

* xref:how-debezium-postgresql-connectors-perform-database-snapshots[]
* xref:how-debezium-postgresql-connectors-stream-change-event-records[]
* xref:default-names-of-kafka-topics-that-receive-debezium-postgresql-change-event-records[]
* xref:metadata-in-debezium-postgresql-change-event-records[]
* xref:debezium-postgresql-connector-generated-events-that-represent-transaction-boundaries[]

endif::product[]

// Type: concept
// ModuleID: creating-debezium-postgresql-user
// Title: Security for PostgreSQL connector
[[postgresql-security]]
=== Security

To use the {prodname} connector to stream changes from a PostgreSQL database, the connector must operate with specific privileges in the database.
Although one way to grant the necessary privileges is to provide the user with `superuser` privileges, doing so potentially exposes your PostgreSQL data to unauthorized access.
Rather than granting excessive privileges to the {prodname} user, it is best to create a dedicated {prodname} replication user to which you grant specific privileges.

For more information about configuring privileges for the {prodname} PostgreSQL user, see {link-prefix}:{link-postgresql-connector}#postgresql-permissions[Setting up permissions].
For more information about PostgreSQL logical replication security, see the link:https://www.postgresql.org/docs/current/logical-replication-security.html[PostgreSQL documentation].

// Type: concept
// ModuleID: how-debezium-postgresql-connectors-perform-database-snapshots
// Title: How {prodname} PostgreSQL connectors perform database snapshots
[[postgresql-snapshots]]
=== Snapshots

Most PostgreSQL servers are configured to not retain the complete history of the database in the WAL segments. This means that the PostgreSQL connector would be unable to see the entire history of the database by reading only the WAL. Consequently, the first time that the connector starts, it performs an initial _consistent snapshot_ of the database. The default behavior for performing a snapshot consists of the following steps. You can change this behavior by setting the {link-prefix}:{link-postgresql-connector}#postgresql-property-snapshot-mode[`snapshot.mode` connector configuration property] to a value other than `initial`.

. Start a transaction with a link:https://www.postgresql.org/docs/current/static/sql-set-transaction.html[SERIALIZABLE, READ ONLY, DEFERRABLE] isolation level to ensure that subsequent reads in this transaction are against a single consistent version of the data. Any changes to the data due to subsequent `INSERT`, `UPDATE`, and `DELETE` operations by other clients are not visible to this transaction.
. Read the current position in the server's transaction log.
. Scan the database tables and schemas, generate a `READ` event for each row and write that event to the appropriate table-specific Kafka topic.
. Commit the transaction.
. Record the successful completion of the snapshot in the connector offsets.

If the connector fails, is rebalanced, or stops after Step 1 begins but before Step 6 completes, upon restart the connector begins a new snapshot. After the connector completes its initial snapshot, the PostgreSQL connector continues streaming from the position that it read in step 3. This ensures that the connector does not miss any updates. If the connector stops again for any reason, upon restart, the connector continues streaming changes from where it previously left off.

[id="snapshot-mode-settings"]
.Settings for `snapshot.mode` connector configuration property
[cols="20%a,80%a",options="header"]
|===
|Setting
|Description

|`always`
|The connector always performs a snapshot when it starts. After the snapshot completes, the connector continues streaming changes from step 3 in the above sequence. This mode is useful in these situations: +

* It is known that some WAL segments have been deleted and are no longer available. +
* After a cluster failure, a new primary has been promoted. The `always` snapshot mode ensures that the connector does not miss any changes that were made after the new primary had been promoted but before the connector was restarted on the new primary.

|`never`
|The connector never performs snapshots. When a connector is configured this way, its behavior when it starts is as follows. If there is a previously stored LSN in the Kafka offsets topic, the connector continues streaming changes from that position. If no LSN has been stored, the connector starts streaming changes from the point in time when the PostgreSQL logical replication slot was created on the server. The `never` snapshot mode is useful only when you know all data of interest is still reflected in the WAL.

|`initial_only`
|The connector performs a database snapshot and stops before streaming any change event records. If the connector had started but did not complete a snapshot before stopping, the connector restarts the snapshot process and stops when the snapshot completes.

|`exported`
|Deprecated, all modes are lockless.

ifdef::community[]
|`custom`
|The `custom` snapshot mode lets you inject your own implementation of the `io.debezium.connector.postgresql.spi.Snapshotter` interface. Set the `snapshot.custom.class` configuration property to the class on the classpath of your Kafka Connect cluster or included in the JAR if using the `EmbeddedEngine`. For more details, see {link-prefix}:{link-postgresql-connector}#postgresql-custom-snapshot[custom snapshotter SPI].
endif::community[]

|===

include::{partialsdir}/modules/all-connectors/ref-connector-incremental-snapshot.adoc[leveloffset=+3]

ifdef::community[]
[[postgresql-custom-snapshot]]
=== Custom snapshotter SPI

For more advanced uses, you can provide an implementation of the `io.debezium.connector.postgresql.spi.Snapshotter` interface. This interface allows control of most of the aspects of how the connector performs snapshots. This includes whether or not to take a snapshot, the options for opening the snapshot transaction, and whether to take locks.

Following is the full API for the interface. All built-in snapshot modes implement this interface.

[source,java,indent=0,subs="+attributes"]
----
/**
 * This interface is used to determine details about the snapshot process:
 *
 * Namely:
 * - Should a snapshot occur at all
 * - Should streaming occur
 * - What queries should be used to snapshot
 *
 * While many default snapshot modes are provided with {prodname},
 * a custom implementation of this interface can be provided by the implementor, which
 * can provide more advanced functionality, such as partial snapshots.
 *
 * Implementations must return true for either {@link #shouldSnapshot()} or {@link #shouldStream()}
 * or true for both.
 */
@Incubating
public interface Snapshotter {

    void init(PostgresConnectorConfig config, OffsetState sourceInfo,
              SlotState slotState);

    /**
     * @return true if the snapshotter should take a snapshot
     */
    boolean shouldSnapshot();

    /**
     * @return true if the snapshotter should stream after taking a snapshot
     */
    boolean shouldStream();

    /**
     *
     * @return true if streaming should resume from the start of the snapshot
     * transaction, or false for when a connector resumes and takes a snapshot,
     * streaming should resume from where streaming previously left off.
     */
    default boolean shouldStreamEventsStartingFromSnapshot() {
        return true;
    }
    /**
     * Generate a valid postgres query string for the specified table, or an empty {@link Optional}
     * to skip snapshotting this table (but that table will still be streamed from)
     *
     * @param tableId the table to generate a query for
     * @param snapshotSelectColumns the columns to be used in the snapshot select based on the column
     *                              include/exclude filters
     * @return a valid query string, or none to skip snapshotting this table
     */
    Optional<String> buildSnapshotQuery(TableId tableId, List<String> snapshotSelectColumns);

    /**
     * Return a new string that set up the transaction for snapshotting
     *
     * @param newSlotInfo if a new slow was created for snapshotting, this contains information from
     *                    the `create_replication_slot` command
     */
    default String snapshotTransactionIsolationLevelStatement(SlotCreationResult newSlotInfo) {
        // we're using the same isolation level that pg_backup uses
        return "SET TRANSACTION ISOLATION LEVEL SERIALIZABLE, READ ONLY, DEFERRABLE;";
    }

    /**
     * Returns a SQL statement for locking the given tables during snapshotting, if required by the specific snapshotter
     * implementation.
     */
    default Optional<String> snapshotTableLockingStatement(Duration lockTimeout, Set<TableId> tableIds) {
        String lineSeparator = System.lineSeparator();
        StringBuilder statements = new StringBuilder();
        statements.append("SET lock_timeout = ").append(lockTimeout.toMillis()).append(";").append(lineSeparator);
        // we're locking in ACCESS SHARE MODE to avoid concurrent schema changes while we're taking the snapshot
        // this does not prevent writes to the table, but prevents changes to the table's schema....
        // DBZ-298 Quoting name in case it has been quoted originally; it doesn't do harm if it hasn't been quoted
        tableIds.forEach(tableId -> statements.append("LOCK TABLE ")
                .append(tableId.toDoubleQuotedString())
                .append(" IN ACCESS SHARE MODE;")
                .append(lineSeparator));
        return Optional.of(statements.toString());
    }

    /**
     * Lifecycle hook called once the snapshot phase is finished.
     */
    default void snapshotCompleted() {
        // no operation
    }
}
----

endif::community[]

// Type: concept
// ModuleID: how-debezium-postgresql-connectors-stream-change-event-records
// Title: How {prodname} PostgreSQL connectors stream change event records
[[postgresql-streaming-changes]]
=== Streaming changes

The PostgreSQL connector typically spends the vast majority of its time streaming changes from the PostgreSQL server to which it is connected. This mechanism relies on link:https://www.postgresql.org/docs/current/static/protocol-replication.html[_PostgreSQL's replication protocol_]. This protocol enables clients to receive changes from the server as they are committed in the server's transaction log at certain positions, which are referred to as Log Sequence Numbers (LSNs).

Whenever the server commits a transaction, a separate server process invokes a callback function from the {link-prefix}:{link-postgresql-connector}#postgresql-output-plugin[logical decoding plug-in]. This function processes the changes from the transaction, converts them to a specific format (Protobuf or JSON in the case of {prodname} plug-in) and writes them on an output stream, which can then be consumed by clients.

The {prodname} PostgreSQL connector acts as a PostgreSQL client. When the connector receives changes it transforms the events into {prodname} _create_, _update_, or _delete_ events that include the LSN of the event. The PostgreSQL connector forwards these change events in records to the Kafka Connect framework, which is running in the same process. The Kafka Connect process asynchronously writes the change event records in the same order in which they were generated to the appropriate Kafka topic.

Periodically, Kafka Connect records the most recent _offset_ in another Kafka topic. The offset indicates source-specific position information that {prodname} includes with each event. For the PostgreSQL connector, the LSN recorded in each change event is the offset.

When Kafka Connect gracefully shuts down, it stops the connectors, flushes all event records to Kafka, and records the last offset received from each connector. When Kafka Connect restarts, it reads the last recorded offset for each connector, and starts each connector at its last recorded offset. When the connector restarts, it sends a request to the PostgreSQL server to send the events starting just after that position.

[NOTE]
====
The PostgreSQL connector retrieves schema information as part of the events sent by the logical decoding plug-in. However, the connector does not retrieve information about which columns compose the primary key. The connector obtains this information from the JDBC metadata (side channel). If the primary key definition of a table changes (by adding, removing or renaming primary key columns), there is a tiny period of time when the primary key information from JDBC is not synchronized with the change event that the logical decoding plug-in generates. During this tiny period, a message could be created with an inconsistent key structure. To prevent this inconsistency, update primary key structures as follows:

. Put the database or an application into a read-only mode.
. Let {prodname} process all remaining events.
. Stop {prodname}.
. Update the primary key definition in the relevant table.
. Put the database or the application into read/write mode.
. Restart {prodname}.
====

[[postgresql-pgoutput]]
=== PostgreSQL 10+ logical decoding support (`pgoutput`)

As of PostgreSQL 10+, there is a logical replication stream mode, called `pgoutput` that is natively supported by PostgreSQL. This means that a {prodname} PostgreSQL connector can consume that replication stream
without the need for additional plug-ins.
This is particularly valuable for environments where installation of plug-ins is not supported or not allowed.

See {link-prefix}:{link-postgresql-connector}#setting-up-postgresql[Setting up PostgreSQL] for more details.

// Type: concept
// ModuleID: default-names-of-kafka-topics-that-receive-debezium-postgresql-change-event-records
// Title: Default names of Kafka topics that receive {prodname} PostgreSQL change event records
[[postgresql-topic-names]]
=== Topic names

By default, the PostgreSQL connector writes change events for all `INSERT`, `UPDATE`, and `DELETE` operations that occur in a table to a single Apache Kafka topic that is specific to that table.
The connector uses the following convention to name change event topics:

_serverName.schemaName.tableName_

The following list provides definitions for the components of the default name:

_serverName_:: The logical name of the connector, as specified by the xref:postgresql-property-database-server-name[`database.server.name`] configuration property.
_schemaName_:: The name of the database schema in which the change event occurred.
_tableName_:: The name of the database table in which the change event occurred.

For example, suppose that `fulfillment` is the logical server name in the configuration for a connector that is capturing changes in a PostgreSQL installation that has a `postgres` database and an `inventory` schema that contains four tables: `products`, `products_on_hand`, `customers`, and `orders`. The connector would stream records to these four Kafka topics:

* `fulfillment.inventory.products`
* `fulfillment.inventory.products_on_hand`
* `fulfillment.inventory.customers`
* `fulfillment.inventory.orders`

Now suppose that the tables are not part of a specific schema but were created in the default `public` PostgreSQL schema. The names of the Kafka topics would be:

* `fulfillment.public.products`
* `fulfillment.public.products_on_hand`
* `fulfillment.public.customers`
* `fulfillment.public.orders`

The connector applies similar naming conventions to label its xref:postgresql-transaction-metadata[transaction metadata topics].

If the default topic name do not meet your requirements, you can configure custom topic names.
To configure custom topic names, you specify regular expressions in the logical topic routing SMT.
For more information about using the logical topic routing SMT to customize topic naming, see {link-prefix}:{link-topic-routing}#topic-routing[Topic routing].

// Type: concept
// ModuleID: metadata-in-debezium-postgresql-change-event-records
// Title: Metadata in {prodname} PostgreSQL change event records
[[postgresql-meta-information]]
=== Meta information

In addition to a {link-prefix}:{link-postgresql-connector}#postgresql-events[_database change event_], each record produced by a PostgreSQL connector contains some metadata. Metadata includes where the event occurred on the server, the name of the source partition and the name of the Kafka topic and partition where the event should go, for example:

[source,json,indent=0]
----
   "sourcePartition": {
        "server": "fulfillment"
    },
    "sourceOffset": {
        "lsn": "24023128",
        "txId": "555",
        "ts_ms": "1482918357011"
    },
    "kafkaPartition": null
----

* `sourcePartition` always defaults to the setting of the `database.server.name` connector configuration property.

* `sourceOffset` contains information about the location of the server where the event occurred:

** `lsn` represents the PostgreSQL https://www.postgresql.org/docs/current/static/datatype-pg-lsn.html[Log Sequence Number] or `offset` in the transaction log.
** `txId` represents the identifier of the server transaction that caused the event.
** `ts_ms` represents the server time at which the transaction was committed in the form of the number of milliseconds since the epoch.
* `kafkaPartition` with a setting of `null` means that the connector does not use a specific Kafka partition. The PostgreSQL connector uses only one Kafka Connect partition and it places the generated events into one Kafka partition.

// Type: concept
// ModuleID: debezium-postgresql-connector-generated-events-that-represent-transaction-boundaries
// Title: {prodname} PostgreSQL connector-generated events that represent transaction boundaries
[[postgresql-transaction-metadata]]
=== Transaction metadata

{prodname} can generate events that represent transaction boundaries and that enrich data change event messages.

[NOTE]
.Limits on when {prodname} receives transaction metadata
====
{prodname} registers and receives metadata only for transactions that occur after you deploy the connector.
Metadata for transactions that occur before you deploy the connector is not available.
====

For every transaction `BEGIN` and `END`, {prodname} generates an event that contains the following fields:

* `status` - `BEGIN` or `END`
* `id` - string representation of unique transaction identifier
* `event_count` (for `END` events) - total number of events emitted by the transaction
* `data_collections` (for `END` events) - an array of pairs of `data_collection` and `event_count` that provides the number of events emitted by changes originating from given data collection

.Example

[source,json,indent=0,subs="+attributes"]
----
{
  "status": "BEGIN",
  "id": "571",
  "event_count": null,
  "data_collections": null
}

{
  "status": "END",
  "id": "571",
  "event_count": 2,
  "data_collections": [
    {
      "data_collection": "s1.a",
      "event_count": 1
    },
    {
      "data_collection": "s2.a",
      "event_count": 1
    }
  ]
}
----

Unless overridden via the {link-prefix}:{link-postgresql-connector}#postgresql-property-transaction-topic[`transaction.topic`] option,
transaction events are written to the topic named `_database.server.name_.transaction`.

.Change data event enrichment

When transaction metadata is enabled the data message `Envelope` is enriched with a new `transaction` field.
This field provides information about every event in the form of a composite of fields:

* `id` - string representation of unique transaction identifier
* `total_order` - absolute position of the event among all events generated by the transaction
* `data_collection_order` - the per-data collection position of the event among all events that were emitted by the transaction

Following is an example of a message:

[source,json,indent=0,subs="+attributes"]
----
{
  "before": null,
  "after": {
    "pk": "2",
    "aa": "1"
  },
  "source": {
...
  },
  "op": "c",
  "ts_ms": "1580390884335",
  "transaction": {
    "id": "571",
    "total_order": "1",
    "data_collection_order": "1"
  }
}
----

// Type: assembly
// ModuleID: descriptions-of-debezium-postgresql-connector-data-change-events
// Title: Descriptions of {prodname} PostgreSQL connector data change events
[[postgresql-events]]
== Data change events

The {prodname} PostgreSQL connector generates a data change event for each row-level `INSERT`, `UPDATE`, and `DELETE` operation. Each event contains a key and a value. The structure of the key and the value depends on the table that was changed.

{prodname} and Kafka Connect are designed around _continuous streams of event messages_. However, the structure of these events may change over time, which can be difficult for consumers to handle. To address this, each event contains the schema for its content or, if you are using a schema registry, a schema ID that a consumer can use to obtain the schema from the registry. This makes each event self-contained.

The following skeleton JSON shows the basic four parts of a change event. However, how you configure the Kafka Connect converter that you choose to use in your application determines the representation of these four parts in change events. A `schema` field is in a change event only when you configure the converter to produce it. Likewise, the event key and event payload are in a change event only if you configure a converter to produce it. If you use the JSON converter and you configure it to produce all four basic change event parts, change events have this structure:

[source,json,index=0]
----
{
 "schema": { // <1>
   ...
  },
 "payload": { // <2>
   ...
 },
 "schema": { // <3>
   ...
 },
 "payload": { // <4>
   ...
 },
}
----

.Overview of change event basic content
[cols="1,2,7",options="header"]
|===
|Item |Field name |Description

|1
|`schema`
|The first `schema` field is part of the event key. It specifies a Kafka Connect schema that describes what is in the event key's `payload` portion. In other words, the first `schema` field describes the structure of the primary key, or the unique key if the table does not have a primary key, for the table that was changed. +
 +
It is possible to override the table's primary key by setting the {link-prefix}:{link-postgresql-connector}#postgresql-property-message-key-columns[`message.key.columns` connector configuration property]. In this case, the first schema field describes the structure of the key identified by that property.

|2
|`payload`
|The first `payload` field is part of the event key. It has the structure described by the previous `schema` field and it contains the key for the row that was changed.

|3
|`schema`
|The second `schema` field is part of the event value. It specifies the Kafka Connect schema that describes what is in the event value's `payload` portion. In other words, the second `schema` describes the structure of the row that was changed. Typically, this schema contains nested schemas.

|4
|`payload`
|The second `payload` field is part of the event value. It has the structure described by the previous `schema` field and it contains the actual data for the row that was changed.

|===


By default behavior is that the connector streams change event records to {link-prefix}:{link-postgresql-connector}#postgresql-topic-names[topics with names that are the same as the event's originating table].

[NOTE]
====
Starting with Kafka 0.10, Kafka can optionally record the event key and value with the {link-kafka-docs}.html#upgrade_10_performance_impact[_timestamp_] at which the message was created (recorded by the producer) or written to the log by Kafka.
====

[WARNING]
====
The PostgreSQL connector ensures that all Kafka Connect schema names adhere to the http://avro.apache.org/docs/current/spec.html#names[Avro schema name format]. This means that the logical server name must start with a Latin letter or an underscore, that is, a-z, A-Z, or \_. Each remaining character in the logical server name and each character in the schema and table names must be a Latin letter, a digit, or an underscore, that is, a-z, A-Z, 0-9, or \_. If there is an invalid character it is replaced with an underscore character.

This can lead to unexpected conflicts if the logical server name, a schema name, or a table name contains invalid characters, and the only characters that distinguish names from one another are invalid and thus replaced with underscores.
====

ifdef::product[]
Details are in the following topics:

* xref:about-keys-in-debezium-postgresql-change-events[]
* xref:about-values-in-debezium-postgresql-change-events[]

endif::product[]

// Type: concept
// ModuleID: about-keys-in-debezium-postgresql-change-events
// Title: About keys in {prodname} PostgreSQL change events
[[postgresql-change-events-key]]
=== Change event keys

For a given table, the change event's key has a structure that contains a field for each column in the primary key of the table at the time the event was created. Alternatively, if the table has `REPLICA IDENTITY` set to `FULL` or `USING INDEX` there is a field for each unique key constraint.

Consider a `customers` table defined in the `public` database schema and the example of a change event key for that table.

.Example table
[source,sql,indent=0]
----
CREATE TABLE customers (
  id SERIAL,
  first_name VARCHAR(255) NOT NULL,
  last_name VARCHAR(255) NOT NULL,
  email VARCHAR(255) NOT NULL,
  PRIMARY KEY(id)
);
----

.Example change event key
If the `database.server.name` connector configuration property has the value `PostgreSQL_server`, every change event for the `customers` table while it has this definition has the same key structure, which in JSON looks like this:

[source,json,indent=0]
----
  {
    "schema": { // <1>
      "type": "struct",
      "name": "PostgreSQL_server.public.customers.Key", // <2>
      "optional": false, // <3>
      "fields": [ // <4>
            {
                "name": "id",
                "index": "0",
                "schema": {
                    "type": "INT32",
                    "optional": "false"
                }
            }
        ]
    },
    "payload": { // <5>
        "id": "1"
    },
  }
----

.Description of change event key
[cols="1,2,7",options="header"]
|===
|Item |Field name |Description

|1
|`schema`
|The schema portion of the key specifies a Kafka Connect schema that describes what is in the key's `payload` portion.

|2
|`PostgreSQL_server.inventory.customers.Key`
a|Name of the schema that defines the structure of the key's payload. This schema describes the structure of the primary key for the table that was changed. Key schema names have the format _connector-name_._database-name_._table-name_.`Key`. In this example: +

* `PostgreSQL_server` is the name of the connector that generated this event. +
* `inventory` is the database that contains the table that was changed. +
* `customers` is the table that was updated.

|3
|`optional`
|Indicates whether the event key must contain a value in its `payload` field. In this example, a value in the key's payload is required. A value in the key's payload field is optional when a table does not have a primary key.

|4
|`fields`
|Specifies each field that is expected in the `payload`, including each field's name, index, and schema.

|5
|`payload`
|Contains the key for the row for which this change event was generated. In this example, the key, contains a single `id` field whose value is `1`.

|===

[NOTE]
====
Although the `column.exclude.list` and `column.include.list` connector configuration properties allow you to capture only a subset of table columns, all columns in a primary or unique key are always included in the event's key.
====

[WARNING]
====
If the table does not have a primary or unique key, then the change event's key is null. The rows in a table without a primary or unique key constraint cannot be uniquely identified.
====

// Type: concept
// ModuleID: about-values-in-debezium-postgresql-change-events
// Title: About values in {prodname} PostgreSQL change events
[[postgresql-change-events-value]]
=== Change event values

The value in a change event is a bit more complicated than the key. Like the key, the value has a `schema` section and a `payload` section. The `schema` section contains the schema that describes the `Envelope` structure of the `payload` section, including its nested fields. Change events for operations that create, update or delete data all have a value payload with an envelope structure.

Consider the same sample table that was used to show an example of a change event key:

[source,sql,indent=0]
----
CREATE TABLE customers (
  id SERIAL,
  first_name VARCHAR(255) NOT NULL,
  last_name VARCHAR(255) NOT NULL,
  email VARCHAR(255) NOT NULL,
  PRIMARY KEY(id)
);
----

The value portion of a change event for a change to this table varies according to the `REPLICA IDENTITY` setting and the operation that the event is for.

ifdef::product[]
Details follow in these sections:

* <<postgresql-replica-identity, Replica identity>>
* <<postgresql-create-events,_create_ events>>
* <<postgresql-update-events,_update_ events>>
* <<postgresql-primary-key-updates, Primary key updates>>
* <<postgresql-delete-events,_delete_ events>>
* <<postgresql-tombstone-events, Tombstone events>>
endif::product[]

// Type: continue
[[postgresql-replica-identity]]
=== Replica identity

link:https://www.postgresql.org/docs/current/static/sql-altertable.html#SQL-CREATETABLE-REPLICA-IDENTITY[REPLICA IDENTITY] is a PostgreSQL-specific table-level setting that determines the amount of information that is available to the logical decoding plug-in for `UPDATE` and `DELETE` events. More specifically, the setting of `REPLICA IDENTITY` controls what (if any) information is available for the previous values of the table columns involved, whenever an `UPDATE` or `DELETE` event occurs.

There are 4 possible values for `REPLICA IDENTITY`:

* `DEFAULT` - The default behavior is that `UPDATE` and `DELETE` events contain the previous values for the primary key columns of a table if that table has a primary key. For an `UPDATE` event, only the primary key columns with changed values are present.
+
If a table does not have a primary key, the connector does not emit `UPDATE` or `DELETE` events for that table. For a table without a primary key, the connector emits only _create_ events. Typically, a table without a primary key is used for appending messages to the end of the table, which means that `UPDATE` and `DELETE` events are not useful.
* `NOTHING` - Emitted events for `UPDATE` and `DELETE` operations do not contain any information about the previous value of any table column.
* `FULL` - Emitted events for `UPDATE` and `DELETE` operations contain the previous values of all columns in the table.
* `INDEX` _index-name_ - Emitted events for `UPDATE` and `DELETE` operations contain the previous values of the columns contained in the specified index. `UPDATE` events also contain the indexed columns with the updated values.

// Type: continue
[[postgresql-create-events]]
=== _create_ events

The following example shows the value portion of a change event that the connector generates for an operation that creates data in the `customers` table:

[source,json,options="nowrap",indent=0,subs="+attributes"]
----
{
    "schema": { // <1>
        "type": "struct",
        "fields": [
            {
                "type": "struct",
                "fields": [
                    {
                        "type": "int32",
                        "optional": false,
                        "field": "id"
                    },
                    {
                        "type": "string",
                        "optional": false,
                        "field": "first_name"
                    },
                    {
                        "type": "string",
                        "optional": false,
                        "field": "last_name"
                    },
                    {
                        "type": "string",
                        "optional": false,
                        "field": "email"
                    }
                ],
                "optional": true,
                "name": "PostgreSQL_server.inventory.customers.Value", // <2>
                "field": "before"
            },
            {
                "type": "struct",
                "fields": [
                    {
                        "type": "int32",
                        "optional": false,
                        "field": "id"
                    },
                    {
                        "type": "string",
                        "optional": false,
                        "field": "first_name"
                    },
                    {
                        "type": "string",
                        "optional": false,
                        "field": "last_name"
                    },
                    {
                        "type": "string",
                        "optional": false,
                        "field": "email"
                    }
                ],
                "optional": true,
                "name": "PostgreSQL_server.inventory.customers.Value",
                "field": "after"
            },
            {
                "type": "struct",
                "fields": [
                    {
                        "type": "string",
                        "optional": false,
                        "field": "version"
                    },
                    {
                        "type": "string",
                        "optional": false,
                        "field": "connector"
                    },
                    {
                        "type": "string",
                        "optional": false,
                        "field": "name"
                    },
                    {
                        "type": "int64",
                        "optional": false,
                        "field": "ts_ms"
                    },
                    {
                        "type": "boolean",
                        "optional": true,
                        "default": false,
                        "field": "snapshot"
                    },
                    {
                        "type": "string",
                        "optional": false,
                        "field": "db"
                    },
                    {
                        "type": "string",
                        "optional": false,
                        "field": "schema"
                    },
                    {
                        "type": "string",
                        "optional": false,
                        "field": "table"
                    },
                    {
                        "type": "int64",
                        "optional": true,
                        "field": "txId"
                    },
                    {
                        "type": "int64",
                        "optional": true,
                        "field": "lsn"
                    },
                    {
                        "type": "int64",
                        "optional": true,
                        "field": "xmin"
                    }
                ],
                "optional": false,
                "name": "io.debezium.connector.postgresql.Source", // <3>
                "field": "source"
            },
            {
                "type": "string",
                "optional": false,
                "field": "op"
            },
            {
                "type": "int64",
                "optional": true,
                "field": "ts_ms"
            }
        ],
        "optional": false,
        "name": "PostgreSQL_server.inventory.customers.Envelope" // <4>
    },
    "payload": { // <5>
        "before": null, // <6>
        "after": { // <7>
            "id": 1,
            "first_name": "Anne",
            "last_name": "Kretchmar",
            "email": "annek@noanswer.org"
        },
        "source": { // <8>
            "version": "{debezium-version}",
            "connector": "postgresql",
            "name": "PostgreSQL_server",
            "ts_ms": 1559033904863,
            "snapshot": true,
            "db": "postgres",
            "sequence": "[\"24023119\",\"24023128\"]"
            "schema": "public",
            "table": "customers",
            "txId": 555,
            "lsn": 24023128,
            "xmin": null
        },
        "op": "c", // <9>
        "ts_ms": 1559033904863 // <10>
    }
}
----


.Descriptions of _create_ event value fields
[cols="1,2,7",options="header"]
|===
|Item |Field name |Description

|1
|`schema`
|The value's schema, which describes the structure of the value's payload. A change event's value schema is the same in every change event that the connector generates for a particular table.

|2
|`name`
a|In the `schema` section, each `name` field specifies the schema for a field in the value's payload. +
 +
`PostgreSQL_server.inventory.customers.Value` is the schema for the payload's `before` and `after` fields. This schema is specific to the `customers` table. +
 +
Names of schemas for `before` and `after` fields are of the form `_logicalName_._tableName_.Value`, which ensures that the schema name is unique in the database. This means that when using the {link-prefix}:{link-avro-serialization}[Avro converter], the resulting Avro schema for each table in each logical source has its own evolution and history.

|3
|`name`
a|`io.debezium.connector.postgresql.Source` is the schema for the payload's `source` field. This schema is specific to the PostgreSQL connector. The connector uses it for all events that it generates.

|4
|`name`
a|`PostgreSQL_server.inventory.customers.Envelope` is the schema for the overall structure of the payload, where `PostgreSQL_server` is the connector name, `inventory` is the database, and `customers` is the table.

|5
|`payload`
|The value's actual data. This is the information that the change event is providing. +
 +
It may appear that the JSON representations of the events are much larger than the rows they describe. This is because the JSON representation must include the schema and the payload portions of the message.
However, by using the {link-prefix}:{link-avro-serialization}[Avro converter], you can significantly decrease the size of the messages that the connector streams to Kafka topics.

|6
|`before`
a|An optional field that specifies the state of the row before the event occurred. When the `op` field is `c` for create, as it is in this example, the `before` field is `null` since this change event is for new content.  +
 +
[NOTE]
====
Whether or not this field is available is dependent on the {link-prefix}:{link-postgresql-connector}#postgresql-replica-identity[`REPLICA IDENTITY`] setting for each table.
====

|7
|`after`
|An optional field that specifies the state of the row after the event occurred. In this example, the `after` field contains the values of the new row's `id`, `first_name`, `last_name`, and `email` columns.

|8
|`source`
a|Mandatory field that describes the source metadata for the event. This field contains information that you can use to compare this event with other events, with regard to the origin of the events, the order in which the events occurred, and whether events were part of the same transaction. The source metadata includes:

* {prodname} version
* Connector type and name
* Database and table that contains the new row
* Stringified JSON array of additional offset information. The first value is always the last committed LSN, the second value is always the current LSN. Either value may be `null`.
* Schema name
* If the event was part of a snapshot
* ID of the transaction in which the operation was performed
* Offset of the operation in the database log
* Timestamp for when the change was made in the database

|9
|`op`
a|Mandatory string that describes the type of operation that caused the connector to generate the event. In this example, `c` indicates that the operation created a row. Valid values are:

* `c` = create
* `u` = update
* `d` = delete
* `r` = read (applies to only snapshots)

|10
|`ts_ms`
a|Optional field that displays the time at which the connector processed the event. The time is based on the system clock in the JVM running the Kafka Connect task.  +
 +
In the `source` object, `ts_ms` indicates the time that the change was made in the database. By comparing the value for `payload.source.ts_ms` with the value for `payload.ts_ms`, you can determine the lag between the source database update and {prodname}.

|===

// Type: continue
[[postgresql-update-events]]
=== _update_ events

The value of a change event for an update in the sample `customers` table has the same schema as a _create_ event for that table. Likewise, the event value's payload has the same structure. However, the event value payload contains different values in an _update_ event. Here is an example of a change event value in an event that the connector generates for an update in the `customers` table:

[source,json,indent=0,options="nowrap",subs="+attributes"]
----
{
    "schema": { ... },
    "payload": {
        "before": { // <1>
            "id": 1
        },
        "after": { // <2>
            "id": 1,
            "first_name": "Anne Marie",
            "last_name": "Kretchmar",
            "email": "annek@noanswer.org"
        },
        "source": { // <3>
            "version": "{debezium-version}",
            "connector": "postgresql",
            "name": "PostgreSQL_server",
            "ts_ms": 1559033904863,
            "snapshot": false,
            "db": "postgres",
            "schema": "public",
            "table": "customers",
            "txId": 556,
            "lsn": 24023128,
            "xmin": null
        },
        "op": "u", // <4>
        "ts_ms": 1465584025523  // <5>
    }
}
----

.Descriptions of _update_ event value fields
[cols="1,2,7",options="header"]
|===
|Item |Field name |Description

|1
|`before`
|An optional field that contains values that were in the row before the database commit. In this example, only the primary key column, `id`, is present because the table's {link-prefix}:{link-postgresql-connector}#postgresql-replica-identity[`REPLICA IDENTITY`] setting is, by default, `DEFAULT`.
+
For an _update_ event to contain the previous values of all columns in the row, you would have to change the `customers` table by running `ALTER TABLE customers REPLICA IDENTITY FULL`.

|2
|`after`
|An optional field that specifies the state of the row after the event occurred. In this example, the `first_name` value is now `Anne Marie`.

|3
|`source`
a|Mandatory field that describes the source metadata for the event. The `source` field structure has the same fields as in a _create_ event, but some values are different. The source metadata includes:

* {prodname} version
* Connector type and name
* Database and table that contains the new row
* Schema name
* If the event was part of a snapshot (always `false` for _update_ events)
* ID of the transaction in which the operation was performed
* Offset of the operation in the database log
* Timestamp for when the change was made in the database

|4
|`op`
a|Mandatory string that describes the type of operation. In an _update_ event value, the `op` field value is `u`, signifying that this row changed because of an update.

|5
|`ts_ms`
a|Optional field that displays the time at which the connector processed the event. The time is based on the system clock in the JVM running the Kafka Connect task.  +
 +
In the `source` object, `ts_ms` indicates the time that the change was made in the database. By comparing the value for `payload.source.ts_ms` with the value for `payload.ts_ms`, you can determine the lag between the source database update and {prodname}.

|===

[NOTE]
====
Updating the columns for a row's primary/unique key changes the value of the row's key. When a key changes, {prodname} outputs _three_ events: a `DELETE` event and a {link-prefix}:{link-postgresql-connector}#postgresql-tombstone-events[tombstone event] with the old key for the row, followed by an event with the new key for the row. Details are in the next section.
====

// Type: continue
[[postgresql-primary-key-updates]]
=== Primary key updates

An `UPDATE` operation that changes a row's primary key field(s) is known
as a primary key change. For a primary key change, in place of sending an `UPDATE` event record, the connector sends a `DELETE` event record for the old key and a `CREATE` event record for the new (updated) key. These events have the usual structure and content, and in addition, each one has a message header related to the primary key change:

* The `DELETE` event record has `__debezium.newkey` as a message header. The value of this header is the new primary key for the updated row.

* The `CREATE` event record has `__debezium.oldkey` as a message header. The value of this header is the previous (old) primary key that the updated row had.

// Type: continue
[[postgresql-delete-events]]
=== _delete_ events

The value in a _delete_ change event has the same `schema` portion as _create_ and _update_ events for the same table. The `payload` portion in a _delete_ event for the sample `customers` table looks like this:

[source,json,indent=0,subs="+attributes"]
----
{
    "schema": { ... },
    "payload": {
        "before": { // <1>
            "id": 1
        },
        "after": null, // <2>
        "source": { // <3>
            "version": "{debezium-version}",
            "connector": "postgresql",
            "name": "PostgreSQL_server",
            "ts_ms": 1559033904863,
            "snapshot": false,
            "db": "postgres",
            "schema": "public",
            "table": "customers",
            "txId": 556,
            "lsn": 46523128,
            "xmin": null
        },
        "op": "d", // <4>
        "ts_ms": 1465581902461 // <5>
    }
}
----

.Descriptions of _delete_ event value fields
[cols="1,2,7",options="header"]
|===
|Item |Field name |Description

|1
|`before`
|Optional field that specifies the state of the row before the event occurred. In a _delete_ event value, the `before` field contains the values that were in the row before it was deleted with the database commit. +
 +
In this example, the `before` field contains only the primary key column because the table's {link-prefix}:{link-postgresql-connector}#postgresql-replica-identity[`REPLICA IDENTITY`] setting is `DEFAULT`.

|2
|`after`
|Optional field that specifies the state of the row after the event occurred. In a _delete_ event value, the `after` field is `null`, signifying that the row no longer exists.

|3
|`source`
a|Mandatory field that describes the source metadata for the event. In a _delete_ event value, the `source` field structure is the same as for _create_ and _update_ events for the same table. Many `source` field values are also the same. In a _delete_ event value, the `ts_ms` and `lsn` field values, as well as other values, might have changed. But the `source` field in a _delete_ event value provides the same metadata:

* {prodname} version
* Connector type and name
* Database and table that contained the deleted row
* Schema name
* If the event was part of a snapshot (always `false` for _delete_ events)
* ID of the transaction in which the operation was performed
* Offset of the operation in the database log
* Timestamp for when the change was made in the database

|4
|`op`
a|Mandatory string that describes the type of operation. The `op` field value is `d`, signifying that this row was deleted.

|5
|`ts_ms`
a|Optional field that displays the time at which the connector processed the event. The time is based on the system clock in the JVM running the Kafka Connect task.  +
 +
In the `source` object, `ts_ms` indicates the time that the change was made in the database. By comparing the value for `payload.source.ts_ms` with the value for `payload.ts_ms`, you can determine the lag between the source database update and {prodname}.

|===

A _delete_ change event record provides a consumer with the information it needs to process the removal of this row.

[WARNING]
====
For a consumer to be able to process a _delete_ event generated for a table that does not have a primary key, set the table's `REPLICA IDENTITY` to `FULL`. When a table does not have a primary key and the table's `REPLICA IDENTITY` is set to `DEFAULT` or `NOTHING`, a _delete_ event has no `before` field.
====

PostgreSQL connector events are designed to work with link:{link-kafka-docs}#compaction[Kafka log compaction]. Log compaction enables removal of some older messages as long as at least the most recent message for every key is kept. This lets Kafka reclaim storage space while ensuring that the topic contains a complete data set and can be used for reloading key-based state.

// Type: continue
[[postgresql-tombstone-events]]
.Tombstone events
When a row is deleted, the _delete_ event value still works with log compaction, because Kafka can remove all earlier messages that have that same key. However, for Kafka to remove all messages that have that same key, the message value must be `null`. To make this possible, the PostgreSQL connector follows a _delete_ event with a special _tombstone_ event that has the same key but a `null` value.

// Type: continue
[[postgresql-truncate-events]]
=== _truncate_ events

A  _truncate_ change event signals that a table has been truncated.
The message key is `null` in this case, the message value looks like this:

[source,json,indent=0,subs="+attributes"]
----
{
    "schema": { ... },
    "payload": {
        "source": { // <1>
            "version": "{debezium-version}",
            "connector": "postgresql",
            "name": "PostgreSQL_server",
            "ts_ms": 1559033904863,
            "snapshot": false,
            "db": "postgres",
            "schema": "public",
            "table": "customers",
            "txId": 556,
            "lsn": 46523128,
            "xmin": null
        },
        "op": "t", // <2>
        "ts_ms": 1559033904961 // <3>
    }
}
----

.Descriptions of _truncate_ event value fields
[cols="1,2,7",options="header"]
|===
|Item |Field name |Description

|1
|`source`
a|Mandatory field that describes the source metadata for the event. In a _truncate_ event value, the `source` field structure is the same as for _create_, _update_, and _delete_ events for the same table, provides this metadata:

* {prodname} version
* Connector type and name
* Database and table that contains the new row
* Schema name
* If the event was part of a snapshot (always `false` for _delete_ events)
* ID of the transaction in which the operation was performed
* Offset of the operation in the database log
* Timestamp for when the change was made in the database

|2
|`op`
a|Mandatory string that describes the type of operation. The `op` field value is `t`, signifying that this table was truncated.

|3
|`ts_ms`
a|Optional field that displays the time at which the connector processed the event. The time is based on the system clock in the JVM running the Kafka Connect task.  +
 +
In the `source` object, `ts_ms` indicates the time that the change was made in the database. By comparing the value for `payload.source.ts_ms` with the value for `payload.ts_ms`, you can determine the lag between the source database update and {prodname}.

|===

In case a single `TRUNCATE` statement applies to multiple tables,
one _truncate_ change event record for each truncated table will be emitted.

Note that since _truncate_ events represent a change made to an entire table and don't have a message key,
unless you're working with topics with a single partition,
there are no ordering guarantees for the change events pertaining to a table (_create_, _update_, etc.) and _truncate_ events for that table.
For instance a consumer may receive an _update_ event only after a _truncate_ event for that table,
when those events are read from different partitions.

// Type: reference
// ModuleID: how-debezium-postgresql-connectors-map-data-types
// Title: How {prodname} PostgreSQL connectors map data types
[[postgresql-data-types]]
== Data type mappings

The PostgreSQL connector represents changes to rows with events that are structured like the table in which the row exists. The event contains a field for each column value. How that value is represented in the event depends on the PostgreSQL data type of the column. The following sections describe how the connector maps PostgreSQL data types to a _literal type_ and a _semantic type_ in event fields.

* _literal type_ describes how the value is literally represented using Kafka Connect schema types: `INT8`, `INT16`, `INT32`, `INT64`, `FLOAT32`, `FLOAT64`, `BOOLEAN`, `STRING`, `BYTES`, `ARRAY`, `MAP`, and `STRUCT`.

* _semantic type_ describes how the Kafka Connect schema captures the _meaning_ of the field using the name of the Kafka Connect schema for the field.

ifdef::product[]
Details are in the following sections:

* xref:postgresql-basic-types[]
* xref:postgresql-temporal-types[]
* xref:postgresql-timestamp-type[]
* xref:postgresql-decimal-types[]
* xref:postgresql-hstore-type[]
* xref:postgresql-domain-types[]
* xref:postgresql-network-address-types[]
* xref:postgresql-postgis-types[]
* xref:postgresql-toasted-values[]

endif::product[]

[id="postgresql-basic-types"]
=== Basic types

The following table describes how the connector maps basic types.

.Mappings for PostgreSQL basic data types
[cols="25%a,20%a,55%a",options="header"]
|===
|PostgreSQL data type
|Literal type (schema type)
|Semantic type (schema name) and Notes

|`BOOLEAN`
|`BOOLEAN`
|n/a

|`BIT(1)`
|`BOOLEAN`
|n/a

|`BIT( > 1)`
|`BYTES`
|`io.debezium.data.Bits` +
 +
The `length` schema parameter contains an integer that represents the number of bits. The resulting `byte[]` contains the bits in little-endian form and is sized to contain the specified number of bits. For example, `numBytes = n/8 + (n % 8 == 0 ? 0 : 1)` where `n` is the number of bits.

|`BIT VARYING[(M)]`
|`BYTES`
|`io.debezium.data.Bits` +
 +
The `length` schema parameter contains an integer that represents the number of bits (2^31 - 1 in case no length is given for the column). The resulting `byte[]` contains the bits in little-endian form and is sized based on the content. The specified size `(M)` is stored in the length parameter of the `io.debezium.data.Bits` type.

|`SMALLINT`, `SMALLSERIAL`
|`INT16`
|n/a

|`INTEGER`, `SERIAL`
|`INT32`
|n/a

|`BIGINT`, `BIGSERIAL`, `OID`
|`INT64`
|n/a

|`REAL`
|`FLOAT32`
|n/a

|`DOUBLE PRECISION`
|`FLOAT64`
|n/a

|`CHAR[(M)]`
|`STRING`
|n/a

|`VARCHAR[(M)]`
|`STRING`
|n/a

|`CHARACTER[(M)]`
|`STRING`
|n/a

|`CHARACTER VARYING[(M)]`
|`STRING`
|n/a

|`TIMESTAMPTZ`, `TIMESTAMP WITH TIME ZONE`
|`STRING`
|`io.debezium.time.ZonedTimestamp` +
 +
A string representation of a timestamp with timezone information, where the timezone is GMT.

|`TIMETZ`, `TIME WITH TIME ZONE`
|`STRING`
|`io.debezium.time.ZonedTime` +
 +
A string representation of a time value with timezone information, where the timezone is GMT.

|`INTERVAL [P]`
|`INT64`
|`io.debezium.time.MicroDuration` +
(default) +
 +
The approximate number of microseconds for a time interval using the `365.25 / 12.0` formula for days per month average.

|`INTERVAL [P]`
|`STRING`
|`io.debezium.time.Interval` +
(when `interval.handling.mode` is set to `string`) +
 +
The string representation of the interval value that follows the pattern `P<years>Y<months>M<days>DT<hours>H<minutes>M<seconds>S`, for example,  `P1Y2M3DT4H5M6.78S`.

|`BYTEA`
|`BYTES` or `STRING`
|n/a +
 +
Either the raw bytes (the default), a base64-encoded string, or a hex-encoded string, based on the connector's {link-prefix}:{link-postgresql-connector}#postgresql-property-binary-handling-mode[binary handling mode] setting.

|`JSON`, `JSONB`
|`STRING`
|`io.debezium.data.Json` +
 +
Contains the string representation of a JSON document, array, or scalar.

|`XML`
|`STRING`
|`io.debezium.data.Xml` +
 +
Contains the string representation of an XML document.

|`UUID`
|`STRING`
|`io.debezium.data.Uuid` +
 +
Contains the string representation of a PostgreSQL UUID value.

|`POINT`
|`STRUCT`
|`io.debezium.data.geometry.Point` +
 +
Contains a structure with two `FLOAT64` fields, `(x,y)`. Each field represents the coordinates of a geometric point.

|`LTREE`
|`STRING`
|`io.debezium.data.Ltree` +
 +
Contains the string representation of a PostgreSQL LTREE value.

|`CITEXT`
|`STRING`
|n/a

|`INET`
|`STRING`
|n/a

|`INT4RANGE`
|`STRING`
|n/a +
 +
Range of integer.

|`INT8RANGE`
|`STRING`
|n/a +
 +
Range of `bigint`.

|`NUMRANGE`
|`STRING`
|n/a +
 +
Range of `numeric`.

|`TSRANGE`
|`STRING`
|n/a +
 +
Contains the string representation of a timestamp range without a time zone.

|`TSTZRANGE`
|`STRING`
|n/a +
 +
Contains the string representation of a timestamp range with the local system time zone.

|`DATERANGE`
|`STRING`
|n/a +
 +
Contains the string representation of a date range. It always has an exclusive upper-bound.

|`ENUM`
|`STRING`
|`io.debezium.data.Enum` +
 +
Contains the string representation of the PostgreSQL `ENUM` value. The set of allowed values is maintained in the `allowed` schema parameter.

|===

[id="postgresql-temporal-types"]
=== Temporal types

Other than PostgreSQL's `TIMESTAMPTZ` and `TIMETZ` data types, which contain time zone information, how temporal types are mapped depends on the value of the xref:postgresql-property-time-precision-mode[`time.precision.mode`] connector configuration property. The following sections describe these mappings:

* xref:postgresql-time-precision-mode-adaptive[`time.precision.mode=adaptive`]
* xref:postgresql-time-precision-mode-adaptive-time-microseconds[`time.precision.mode=adaptive_time_microseconds`]
* xref:postgresql-time-precision-mode-connect[`time.precision.mode=connect`]

[[postgresql-time-precision-mode-adaptive]]
.`time.precision.mode=adaptive`
When the `time.precision.mode` property is set to `adaptive`, the default, the connector determines the literal type and semantic type based on the column's data type definition. This ensures that events _exactly_ represent the values in the database.

.Mappings when `time.precision.mode` is `adaptive`
[cols="25%a,20%a,55%a",options="header"]
|===
|PostgreSQL data type
|Literal type (schema type)
|Semantic type (schema name) and Notes

|`DATE`
|`INT32`
|`io.debezium.time.Date` +
 +
Represents the number of days since the epoch.

|`TIME(1)`, `TIME(2)`, `TIME(3)`
|`INT32`
|`io.debezium.time.Time` +
 +
Represents the number of milliseconds past midnight, and does not include timezone information.

|`TIME(4)`, `TIME(5)`, `TIME(6)`
|`INT64`
|`io.debezium.time.MicroTime` +
 +
Represents the number of microseconds past midnight, and does not include timezone information.

|`TIMESTAMP(1)`, `TIMESTAMP(2)`, `TIMESTAMP(3)`
|`INT64`
|`io.debezium.time.Timestamp` +
 +
Represents the number of milliseconds since the epoch, and does not include timezone information.

|`TIMESTAMP(4)`, `TIMESTAMP(5)`, `TIMESTAMP(6)`, `TIMESTAMP`
|`INT64`
|`io.debezium.time.MicroTimestamp` +
 +
Represents the number of microseconds since the epoch, and does not include timezone information.

|===

[[postgresql-time-precision-mode-adaptive-time-microseconds]]
.`time.precision.mode=adaptive_time_microseconds`
When the `time.precision.mode` configuration property is set to `adaptive_time_microseconds`, the connector determines the literal type and semantic type for temporal types based on the column's data type definition. This ensures that events _exactly_ represent the values in the database, except all `TIME` fields are captured as microseconds.

.Mappings when `time.precision.mode` is `adaptive_time_microseconds`
[cols="25%a,20%a,55%a",options="header"]
|===
|PostgreSQL data type
|Literal type (schema type)
|Semantic type (schema name) and Notes

|`DATE`
|`INT32`
|`io.debezium.time.Date` +
 +
Represents the number of days since the epoch.

|`TIME([P])`
|`INT64`
|`io.debezium.time.MicroTime` +
 +
Represents the time value in microseconds and does not include timezone information. PostgreSQL allows precision `P` to be in the range 0-6 to store up to microsecond precision.

|`TIMESTAMP(1)` , `TIMESTAMP(2)`, `TIMESTAMP(3)`
|`INT64`
|`io.debezium.time.Timestamp` +
 +
Represents the number of milliseconds past the epoch, and does not include timezone information.

|`TIMESTAMP(4)` , `TIMESTAMP(5)`, `TIMESTAMP(6)`, `TIMESTAMP`
|`INT64`
|`io.debezium.time.MicroTimestamp` +
 +
Represents the number of microseconds past the epoch, and does not include timezone information.

|===

[[postgresql-time-precision-mode-connect]]
.`time.precision.mode=connect`
When the `time.precision.mode` configuration property is set to `connect`, the connector uses Kafka Connect logical types. This may be useful when consumers can handle only the built-in Kafka Connect logical types and are unable to handle variable-precision time values. However, since PostgreSQL supports microsecond precision, the events generated by a connector with the `connect` time precision mode *results in a loss of precision* when the database column has a _fractional second precision_ value that is greater than 3.

.Mappings when `time.precision.mode` is `connect`
[cols="25%a,20%a,55%a",options="header"]
|===
|PostgreSQL data type
|Literal type (schema type)
|Semantic type (schema name) and Notes

|`DATE`
|`INT32`
|`org.apache.kafka.connect.data.Date` +
 +
Represents the number of days since the epoch.

|`TIME([P])`
|`INT64`
|`org.apache.kafka.connect.data.Time` +
 +
Represents the number of milliseconds since midnight, and does not include timezone information. PostgreSQL allows `P` to be in the range 0-6 to store up to microsecond precision, though this mode results in a loss of precision when `P` is greater than 3.

|`TIMESTAMP([P])`
|`INT64`
|`org.apache.kafka.connect.data.Timestamp` +
 +
Represents the number of milliseconds since the epoch, and does not include timezone information. PostgreSQL allows `P` to be in the range 0-6 to store up to microsecond precision, though this mode results in a loss of precision when `P` is greater than 3.

|===

[id="postgresql-timestamp-type"]
=== TIMESTAMP type

The `TIMESTAMP` type represents a timestamp without time zone information.
Such columns are converted into an equivalent Kafka Connect value based on UTC. For example, the `TIMESTAMP` value "2018-06-20 15:13:16.945104" is represented by an `io.debezium.time.MicroTimestamp` with the value "1529507596945104" when `time.precision.mode` is not set to `connect`.

The timezone of the JVM running Kafka Connect and {prodname} does not affect this conversion.

PostgreSQL supports using `+/-infinite` values in `TIMESTAMP` columns.
These special values are converted to timestamps with value `9223372036825200000` in case of positive infinity or `-9223372036832400000` in case of negative infinity.
This behaviour mimics the standard behaviour of PostgreSQL JDBC driver - see `org.postgresql.PGStatement` interface for reference.

[id="postgresql-decimal-types"]
=== Decimal types

The setting of the PostgreSQL connector configuration property xref:postgresql-property-decimal-handling-mode[`decimal.handling.mode`] determines how the connector maps decimal types.

When the `decimal.handling.mode` property is set to `precise`, the connector uses the Kafka Connect `org.apache.kafka.connect.data.Decimal` logical type for all `DECIMAL`, `NUMERIC` and `MONEY` columns. This is the default mode.

.Mappings when `decimal.handling.mode` is `precise`
[cols="28%a,17%a,55%a",options="header"]
|===
|PostgreSQL data type
|Literal type (schema type)
|Semantic type (schema name) and Notes

|`NUMERIC[(M[,D])]`
|`BYTES`
|`org.apache.kafka.connect.data.Decimal` +
 +
The `scale` schema parameter contains an integer representing how many digits the decimal point was shifted.

|`DECIMAL[(M[,D])]`
|`BYTES`
|`org.apache.kafka.connect.data.Decimal` +
 +
The `scale` schema parameter contains an integer representing how many digits the decimal point was shifted.

|`MONEY[(M[,D])]`
|`BYTES`
|`org.apache.kafka.connect.data.Decimal` +
 +
The `scale` schema parameter contains an integer representing how many digits the decimal point was shifted.
The `scale` schema parameter is determined by the xref:postgresql-property-money-fraction-digits[`money.fraction.digits`] connector configuration property.

|===

There is an exception to this rule.
When the `NUMERIC` or `DECIMAL` types are used without scale constraints, the values coming from the database have a different (variable) scale for each value. In this case, the connector uses `io.debezium.data.VariableScaleDecimal`, which contains both the value and the scale of the transferred value.

.Mappings of `DECIMAL` and `NUMERIC` types when there are no scale constraints
[cols="25%a,20%a,55%a",options="header"]
|===
|PostgreSQL data type
|Literal type (schema type)
|Semantic type (schema name) and Notes

|`NUMERIC`
|`STRUCT`
|`io.debezium.data.VariableScaleDecimal` +
 +
Contains a structure with two fields: `scale` of type `INT32` that contains the scale of the transferred value and `value` of type `BYTES` containing the original value in an unscaled form.

|`DECIMAL`
|`STRUCT`
|`io.debezium.data.VariableScaleDecimal` +
 +
Contains a structure with two fields: `scale` of type `INT32` that contains the scale of the transferred value and `value` of type `BYTES` containing the original value in an unscaled form.

|===

When the `decimal.handling.mode` property is set to `double`, the connector represents all `DECIMAL`, `NUMERIC` and `MONEY` values as Java double values and encodes them as shown in the following table.

.Mappings when `decimal.handling.mode` is `double`
[cols="30%a,30%a,40%a",options="header"]
|===
|PostgreSQL data type
|Literal type (schema type)
|Semantic type (schema name)

|`NUMERIC[(M[,D])]`
|`FLOAT64`
|

|`DECIMAL[(M[,D])]`
|`FLOAT64`
|

|`MONEY[(M[,D])]`
|`FLOAT64`
|

|===

The last possible setting for the `decimal.handling.mode` configuration property is `string`. In this case, the connector represents `DECIMAL`, `NUMERIC` and `MONEY` values as their formatted string representation, and encodes them as shown in the following table.

.Mappings when `decimal.handling.mode` is `string`
[cols="30%a,30%a,40%a",options="header"]
|===
|PostgreSQL data type
|Literal type (schema type)
|Semantic type (schema name)

|`NUMERIC[(M[,D])]`
|`STRING`
|

|`DECIMAL[(M[,D])]`
|`STRING`
|

|`MONEY[(M[,D])]`
|`STRING`
|

|===

PostgreSQL supports `NaN` (not a number) as a special value to be stored in `DECIMAL`/`NUMERIC` values when the setting of `decimal.handling.mode` is `string` or `double`. In this case, the connector encodes `NaN` as either `Double.NaN` or the string constant `NAN`.

[id="postgresql-hstore-type"]
=== HSTORE type

The setting of the PostgreSQL connector configuration property xref:postgresql-property-hstore-handling-mode[`hstore.handling.mode`] determines how the connector maps `HSTORE` values.

When the `dhstore.handling.mode` property is set to `json` (the default), the connector represents `HSTORE` values as string representations of JSON values and encodes them as shown in the following table. When the `hstore.handling.mode` property is set to `map`, the connector uses the `MAP` schema type for `HSTORE` values.

.Mappings for `HSTORE` data type
[cols="25%a,20%a,55%a",options="header"]
|===
|PostgreSQL data type
|Literal type (schema type)
|Semantic type (schema name) and Notes

|`HSTORE`
|`STRING`
|`io.debezium.data.Json` +
 +
Example: output representation using the JSON converter is `{\"key\" : \"val\"}`

|`HSTORE`
|`MAP`
|n/a +
 +
Example: output representation  using the JSON converter is `{"key" : "val"}`

|===

[id="postgresql-domain-types"]
=== Domain types

PostgreSQL supports user-defined types that are based on other underlying types. When such column types are used, {prodname} exposes the column's representation based on the full type hierarchy.

[IMPORTANT]
====
Capturing changes in columns that use PostgreSQL domain types requires special consideration. When a column is defined to contain a domain type that extends one of the default database types and the domain type defines a custom length or scale, the generated schema inherits that defined length or scale.

When a column is defined to contain a domain type that extends another domain type that defines a custom length or scale, the generated schema does *not* inherit the defined length or scale because that information is not available in the PostgreSQL driver's column metadata.
====

[id="postgresql-network-address-types"]
=== Network address types

PostgreSQL has data types that can store IPv4, IPv6, and MAC addresses. It is better to use these types instead of plain text types to store network addresses. Network address types offer input error checking and specialized operators and functions.

.Mappings for network address types
[cols="25%a,20%a,55%a",options="header"]
|===
|PostgreSQL data type
|Literal type (schema type)
|Semantic type (schema name) and Notes

|`INET`
|`STRING`
|n/a +
 +
IPv4 and IPv6 networks

|`CIDR`
|`STRING`
|n/a +
 +
IPv4 and IPv6 hosts and networks

|`MACADDR`
|`STRING`
|n/a +
 +
MAC addresses

|`MACADDR8`
|`STRING`
|n/a +
 +
MAC addresses in EUI-64 format

|===

[id="postgresql-postgis-types"]
=== PostGIS types

The PostgreSQL connector supports all link:http://postgis.net[PostGIS data types].

.Mappings of PostGIS data types
[cols="25%a,20%a,55%a",options="header"]
|===
|PostGIS data type
|Literal type (schema type)
|Semantic type (schema name) and Notes

|`GEOMETRY` +
(planar)
|`STRUCT`
a|`io.debezium.data.geometry.Geometry` +
 +
Contains a structure with two fields: +

* `srid (INT32)` - Spatial Reference System Identifier that defines what type of geometry object is stored in the structure.
* `wkb (BYTES)` - A binary representation of the geometry object encoded in the Well-Known-Binary format. +

For format details, see link:http://www.opengeospatial.org/standards/sfa[Open Geospatial Consortium Simple Features Access specification].

|`GEOGRAPHY` +
(spherical)
|`STRUCT`
|`io.debezium.data.geometry.Geography` +
 +
Contains a structure with two fields: +

* `srid (INT32)` - Spatial Reference System Identifier that defines what type of geography object is stored in the structure.
* `wkb (BYTES)` - A binary representation of the geometry object encoded in the Well-Known-Binary format. +

For format details, see http://www.opengeospatial.org/standards/sfa[Open Geospatial Consortium Simple Features Access specification].

|===

[id="postgresql-toasted-values"]
=== Toasted values
PostgreSQL has a hard limit on the page size.
This means that values that are larger than around 8 KBs need to be stored by using link:https://www.postgresql.org/docs/current/storage-toast.html[TOAST storage].
This impacts replication messages that are coming from the database. Values that were stored by using the TOAST mechanism and that have not been changed are not included in the message, unless they are part of the table's replica identity.
There is no safe way for {prodname} to read the missing value out-of-bands directly from the database, as this would potentially lead to race conditions. Consequently, {prodname} follows these rules to handle toasted values:

* Tables with `REPLICA IDENTITY FULL` - TOAST column values are part of the `before` and `after` fields in change events just like any other column.
* Tables with `REPLICA IDENTITY DEFAULT` - When receiving an `UPDATE` event from the database, any unchanged TOAST column value that is not part of the replica identity is not contained in the event.
Similarly, when receiving a `DELETE` event, no TOAST columns, if any, are  in the `before` field.
As {prodname} cannot safely provide the column value in this case, the connector returns a placeholder value as defined by the connector configuration property, `unavailable.value.placeholder`.

ifdef::community[]
[IMPORTANT]
====
There is a problem related to Amazon RDS instances. The `wal2json` plug-in has evolved over the time and there were releases that provided out-of-band toasted values. Amazon supports different versions of the plug-in for different PostgreSQL versions. See https://docs.aws.amazon.com/AmazonRDS/latest/UserGuide/CHAP_PostgreSQL.html[Amazon's documentation] to obtain version to version mapping. For consistent toasted values handling:

* Use the `pgoutput` plug-in for PostgreSQL 10+ instances.
* Set `include-unchanged-toast=0` for older versions of the `wal2json` plug-in by using the `slot.stream.params` configuration option.
====
endif::community[]

[id="postgresql-default-values"]
=== Default values
If a default value is specified for a column in the database schema, the PostgreSQL connector will attempt to propagate this value to the Kafka schema whenever possible. Most common data types are supported, including:

* `BOOLEAN`
* Numeric types (`INT`, `FLOAT`, `NUMERIC`, etc.)
* Text types (`CHAR`, `VARCHAR`, `TEXT`, etc.)
* Temporal types (`DATE`, `TIME`, `INTERVAL`, `TIMESTAMP`, `TIMESTAMPTZ`)
* `JSON`, `JSONB`, `XML`
* `UUID`

Note that for temporal types, parsing of the default value is provided by PostgreSQL libraries; therefore, any string representation which is normally supported by PostgreSQL should also be supported by the connector.

In the case that the default value is generated by a function rather than being directly specified in-line, the connector will instead export the equivalent of `0` for the given data type. These values include:

* `FALSE` for `BOOLEAN`
* `0` with appropriate precision, for numeric types
* Empty string for text/XML types
* `{}` for JSON types
* `1970-01-01` for `DATE`, `TIMESTAMP`, `TIMESTAMPTZ` types
* `00:00` for `TIME`
* `EPOCH` for `INTERVAL`
* `00000000-0000-0000-0000-000000000000` for `UUID`

This support currently extends only to explicit usage of functions. For example, `CURRENT_TIMESTAMP(6)` is supported with parentheses, but `CURRENT_TIMESTAMP` is not.

[IMPORTANT]
====
Support for the propagation of default values exists primarily to allow for safe schema evolution when using the PostgreSQL connector with a schema registry which enforces compatibility between schema versions. Due to this primary concern, as well as the refresh behaviours of the different plug-ins, the default value present in the Kafka schema is not guaranteed to always be in-sync with the default value in the database schema.

* Default values may appear 'late' in the Kafka schema, depending on when/how a given plugin triggers refresh of the in-memory schema. Values may never appear/be skipped in the Kafka schema if the default changes multiple times in-between refreshes
* Default values may appear 'early' in the Kafka schema, if a schema refresh is triggered while the connector has records waiting to be processed. This is due to the column metadata being read from the database at refresh time, rather than being present in the replication message. This may occur if the connector is behind and a refresh occurs, or on connector start if the connector was stopped for a time while updates continued to be written to the source database.

This behaviour may be unexpected, but it is still safe. Only the schema definition is affected, while the real values present in the message will remain consistent with what was written to the source database.
====

// Type: assembly
// ModuleID: setting-up-postgresql-to-run-a-debezium-connector
// Title: Setting up PostgreSQL to run a {prodname} connector
[[setting-up-postgresql]]
== Set up

ifdef::community[]
Before using the PostgreSQL connector to monitor the changes committed on a PostgreSQL server, decide which logical decoding plug-in you intend to use.
If you plan *not* to use the native `pgoutput` logical replication stream support, then you must install the logical decoding plug-in into the PostgreSQL server. Afterward, enable a replication slot, and configure a user with sufficient privileges to perform the replication.

If your database is hosted by a service such as link:https://www.heroku.com/postgres[Heroku Postgres] you might be unable to install the plug-in. If so, and if you are using PostgreSQL 10+, you can use the `pgoutput` decoder support to capture changes in your database. If that is not an option, you are unable to use {prodname} with your database.
endif::community[]

ifdef::product[]
This release of {prodname} supports only the native `pgoutput` logical replication stream. To set up PostgreSQL so that it uses the `pgoutput` plug-in, you must enable a replication slot, and configure a user with sufficient privileges to perform the replication.

Details are in the following topics:

* xref:configuring-a-replication-slot-for-the-debezium-pgoutput-plug-in[]
* xref:setting-up-postgresql-permissions-required-by-debezium-connectors[]
* xref:setting-privileges-to-permit-debezium-user-to-create-postgresql-publications[]
* xref:configuring-postgresql-to-allow-replication-with-the-connector-host[]
* xref:configuring-postgresql-to-manage-debezium-wal-disk-space-consumption[]

endif::product[]

ifdef::product[]

// Type: concept
// ModuleID: configuring-a-replication-slot-for-the-debezium-pgoutput-plug-in
// Title: Configuring a replication slot for the {prodname} `pgoutput` plug-in
=== Configuring replication slot

PostgreSQL's logical decoding uses replication slots. To configure a replication slot, specify the following in the `postgresql.conf` file:

[source]
----
wal_level=logical
max_wal_senders=1
max_replication_slots=1
----

These settings instruct the PostgreSQL server as follows:

* `wal_level` - Use logical decoding with the write-ahead log.
* `max_wal_senders` - Use a maximum of one separate process for processing WAL changes.
* `max_replication_slots` - Allow a maximum of one replication slot to be created for streaming WAL changes.

Replication slots are guaranteed to retain all WAL entries that are required for {prodname} even during {prodname} outages. Consequently, it is important to closely monitor replication slots to avoid:

* Too much disk consumption
* Any conditions, such as catalog bloat, that can happen if a replication slot stays unused for too long

For more information, see the link:https://www.postgresql.org/docs/current/warm-standby.html#STREAMING-REPLICATION-SLOTS[PostgreSQL documentation for replication slots].

[NOTE]
====
Familiarity with the mechanics and link:https://www.postgresql.org/docs/current/static/wal-configuration.html[configuration of the PostgreSQL write-ahead log] is helpful for using the {prodname} PostgreSQL connector.
====
endif::product[]

ifdef::community[]
[[postgresql-in-the-cloud]]
=== PostgreSQL in the Cloud

[[postgresql-on-amazon-rds]]
==== PostgreSQL on Amazon RDS

It is possible to capture changes in a PostgreSQL database that is running in link:https://aws.amazon.com/rds/[Amazon RDS]. To do this:

* Set the instance parameter `rds.logical_replication` to `1`.
* Verify that the `wal_level` parameter is set to `logical` by running the query `SHOW wal_level` as the database RDS master user.
  This might not be the case in multi-zone replication setups.
  You cannot set this option manually.
  It is link:https://docs.aws.amazon.com/AmazonRDS/latest/UserGuide/USER_WorkingWithParamGroups.html[automatically changed] when the `rds.logical_replication` parameter is set to `1`.
  If the `wal_level` is not set to `logical` after you make the preceding change, it is probably because the instance has to be restarted after the parameter group change.
  Restarts occur during your maintenance window, or you can initiate a restart manually.
* Set the  {prodname} `plugin.name` parameter to `wal2json`. You can skip this on PostgreSQL 10+ if you plan to use `pgoutput` logical replication stream support.
* Initiate logical replication from an AWS account that has the `rds_replication` role.
  The role grants permissions to manage logical slots and to stream data using logical slots.
  By default, only the master user account on AWS has the `rds_replication` role on Amazon RDS.
  To enable a user account other than the master account to initiate logical replication, you must grant the account the `rds_replication` role.
  For example, `grant rds_replication to _<my_user>_`. You must have `superuser` access to grant the `rds_replication` role to a user.
  To enable accounts other than the master account to create an initial snapshot, you must grant `SELECT` permission to the accounts on the tables to be captured.
  For more information about security for PostgreSQL logical replication, see the link:https://www.postgresql.org/docs/current/logical-replication-security.html[PostgreSQL documentation].

[IMPORTANT]
====
Ensure that you use the latest versions of PostgreSQL 9.6, 10 or 11 on Amazon RDS.
Otherwise, older versions of the `wal2json` plug-in might be installed.
See https://docs.aws.amazon.com/AmazonRDS/latest/UserGuide/CHAP_PostgreSQL.html[the official documentation] for the exact `wal2json` versions installed on Amazon RDS.
In the case of an older version, replication messages received from the database might not contain complete information about type constraints such as length or scale or `NULL`/`NOT NULL`. This might cause creation of messages with an inconsistent schema for a short period of time when there are changes to a column's definition.

As of January 2019, the following PostgreSQL versions on RDS come with an up-to-date version of `wal2json` and thus should be used:

* PostgreSQL 9.6: 9.6.10 and newer
* PostgreSQL 10: 10.5 and newer
* PostgreSQL 11: any version
====

[[postgresql-on-azure]]
==== PostgreSQL on Azure

It is possible to use {prodname} with link:https://docs.microsoft.com/azure/postgresql/[Azure Database for PostgreSQL], which has support for the `wal2json` and `pgoutput` plug-ins, both of which are supported by {prodname} as well.

Set the Azure replication support to `logical`. You can use the link:https://docs.microsoft.com/en-us/azure/postgresql/concepts-logical#using-azure-cli[Azure CLI] or the link:https://docs.microsoft.com/en-us/azure/postgresql/concepts-logical#using-azure-portal[Azure Portal] to configure this. For example, to use the Azure CLI, here are the link:https://docs.microsoft.com/cli/azure/postgres/server?view=azure-cli-latest[`az postgres server`] commands that you need to execute:

```
az postgres server configuration set --resource-group mygroup --server-name myserver --name azure.replication_support --value logical

az postgres server restart --resource-group mygroup --name myserver
```

[[postgresql-on-crunchybridge]]
==== PostgreSQL on CrunchyBridge

It is possible to use {prodname} with link:https://crunchybridge.com/[CrunchyBridge]; logical replication is already turned on. The `pgoutput` plugin is available. You will have to create a replication user and provide correct privileges.

[IMPORTANT]
====
While using the `pgoutput` plug-in, it is recommended that you configure `filtered` as the {link-prefix}:{link-postgresql-connector}#postgresql-publication-autocreate-mode[`publication.autocreate.mode`]. If you use `all_tables`, which is the default value for `publication.autocreate.mode`, and the publication is not found, the connector tries to create one by using `CREATE PUBLICATION <publication_name> FOR ALL TABLES;`, but this fails due to lack of permissions.
====

[[installing-postgresql-output-plugin]]
=== Installing the logical decoding output plug-in

[TIP]
====
See {link-prefix}:{link-postgresql-plugins}[Logical Decoding Output Plug-in Installation for PostgreSQL] for more detailed instructions for setting up and testing logical decoding plug-ins.
====

[NOTE]
====
As of {prodname} 0.10, the connector supports PostgreSQL 10+ logical replication streaming by using `pgoutput`.
This means that a logical decoding output plug-in is no longer necessary and changes can be emitted directly from the replication stream by the connector.
====

As of PostgreSQL 9.4, the only way to read changes to the write-ahead-log is to install a logical decoding output plug-in. Plug-ins are written in C, compiled, and installed on the machine that runs the PostgreSQL server. Plug-ins use  a number of PostgreSQL specific APIs, as described by the link:https://www.postgresql.org/docs/current/static/logicaldecoding-output-plugin.html[PostgreSQL documentation].

The PostgreSQL connector works with one of {prodname}'s supported logical decoding plug-ins to encode the changes in either link:https://github.com/google/protobuf[Protobuf format] or link:http://www.json.org/[JSON] format.
See the documentation for your chosen plug-in to learn more about the plug-in's requirements, limitations, and how to compile it.

* link:https://github.com/debezium/postgres-decoderbufs/blob/main/README.md[`protobuf`]
* link:https://github.com/eulerto/wal2json/blob/master/README.md[`wal2json`]

For simplicity, {prodname} also provides a container image based on the upstream PostgreSQL server image, on top of which it compiles and installs the plug-ins. You can link:https://github.com/debezium/docker-images/tree/main/postgres/13[use this image] as an example of the detailed steps required for the installation.

[WARNING]
====
The {prodname} logical decoding plug-ins have been installed and tested on only Linux machines. For Windows and other operating systems, different installation steps might be required.
====

[[postgresql-differences-between-plugins]]
=== Plug-in differences

Plug-in behavior is not completely the same for all cases.
These differences have been identified:

* The `wal2json` and `decoderbufs` plug-ins emit events for tables without primary keys.
* The `wal2json` plug-in does not support special values, such as `NaN` or `infinity`, for floating point types.
* The `wal2json` plug-in should be used with the `schema.refresh.mode` connector configuration property set to `columns_diff_exclude_unchanged_toast`. Otherwise, when receiving a change event for a row that contains an unchanged `TOAST` column, no field for that column is contained in the emitted change event's `after` field. This is because `wal2json` plug-in messages do not contain a field for such a column.
+
The requirement for adding this is tracked under the link:https://github.com/eulerto/wal2json/issues/98[`wal2json` issue 98].
See the documentation of `columns_diff_exclude_unchanged_toast` further below for implications of using it.

* The `pgoutput` plug-in does not emit all events for tables without primary keys. It emits only events for `INSERT` operations.
* While all plug-ins will refresh schema metadata from the database upon detection of a schema change during streaming, the `pgoutput` plug-in is somewhat more 'eager' about triggering such refreshes. For example, a change to the default value for a column will trigger a refresh with `pgoutput`, while other plug-ins will not be aware of this change until another change triggers a refresh (eg. addition of a new column.) This is due to the behaviour of `pgoutput`, rather than {prodname} itself.

All up-to-date differences are tracked in a test suite link:https://github.com/debezium/debezium/blob/main/debezium-connector-postgres/src/test/java/io/debezium/connector/postgresql/DecoderDifferences.java[Java class].

[[postgresql-server-configuration]]
=== Configuring the PostgreSQL server

If you are using a {link-prefix}:{link-postgresql-connector}#postgresql-output-plugin[logical decoding plug-in] other than pgoutput, after installing it, configure the PostgreSQL server as follows:

. To load the plug-in at startup, add the following to the `postgresql.conf` file::
+
[source,properties]
----
# MODULES
shared_preload_libraries = 'decoderbufs,wal2json' // <1>
----
<1> Instructs the server to load the `decoderbufs` and `wal2json` logical decoding plug-ins at startup. The names of the plug-ins are set in the link:https://github.com/debezium/postgres-decoderbufs/blob/v0.3.0/Makefile[`Protobuf`] and link:https://github.com/eulerto/wal2json/blob/master/Makefile[`wal2json`] make files.

. To configure the replication slot regardless of the decoder being used, specify the following in the `postgresql.conf` file:
+
[source,properties]
----
# REPLICATION
wal_level = logical             // <1>
max_wal_senders = 1             // <2>
max_replication_slots = 1       // <3>
----
<1> instructs the server to use logical decoding with the write-ahead log.
<2> instructs the server to use a maximum of `1` separate process for processing WAL changes.
<3> instructs the server to allow a maximum of `1` replication slot to be created for streaming WAL changes.

{prodname} uses PostgreSQL's logical decoding, which uses replication slots.
Replication slots are guaranteed to retain all WAL segments required for {prodname} even during {prodname} outages. For this reason, it is important to closely monitor replication slots to avoid too much disk consumption and other conditions that can happen such as catalog bloat if a replication slot stays unused for too long.
For more information, see the link:https://www.postgresql.org/docs/current/warm-standby.html#STREAMING-REPLICATION-SLOTS[PostgreSQL streaming replication documentation].

If you are working with a `synchronous_commit` setting other than `on`,
the recommendation is to set `wal_writer_delay` to a value such as 10 milliseconds to achieve a low latency of change events.
Otherwise, its default value is applied, which adds a latency of about 200 milliseconds.

[TIP]
====
Reading and understanding link:https://www.postgresql.org/docs/current/static/wal-configuration.html[PostgreSQL documentation about the mechanics and configuration of the PostgreSQL write-ahead log] is strongly recommended.
====
endif::community[]

// Type: procedure
// ModuleID: setting-up-postgresql-permissions-required-by-debezium-connectors
// Title: Setting up PostgreSQL permissions for the {prodname} connector
[[postgresql-permissions]]
=== Setting up permissions

Setting up a PostgreSQL server to run a {prodname} connector requires a database user that can perform replications.
Replication can be performed only by a database user that has appropriate permissions and only for a configured number of hosts.

Although, by default, superusers have the necessary `REPLICATION` and `LOGIN` roles, as mentioned in {link-prefix}:{link-postgresql-connector}#postgresql-security[Security], it is best not to provide the {prodname} replication user with elevated privileges.
Instead, create a {prodname} user that has the the minimum required privileges.

.Prerequisites

* PostgreSQL administrative permissions.

.Procedure

. To provide a user with replication permissions, define a PostgreSQL role that has _at least_ the `REPLICATION` and `LOGIN` permissions, and then grant that role to the user.
  For example:
+
[source,sql,subs="+quotes"]
----
CREATE ROLE __<name>__ REPLICATION LOGIN;
----

// Type: procedure
// ModuleID: setting-privileges-to-permit-debezium-user-to-create-postgresql-publications
// Title: Setting privileges to enable {prodname} to create PostgreSQL publications
[[postgresql-replication-user-privileges]]
=== Setting privileges to enable {prodname} to create PostgreSQL publications when you use `pgoutput`

ifdef::community[]
If you use `pgoutput` as the logical decoding plugin, {prodname} must operate in the database as a user with specific privileges.
endif::community[]

{prodname} streams change events for PostgreSQL source tables from _publications_ that are created for the tables.
Publications contain a filtered set of change events that are generated from one or more tables.
The data in each publication is filtered based on the publication specification.
The specification can be created by the PostgreSQL database administrator or by the {prodname} connector.
To permit the {prodname} PostgreSQL connector to create publications and specify the data to replicate to them, the connector must operate with specific privileges in the database.

There are several options for determining how publications are created.
In general, it is best to manually create publications for the tables that you want to capture, before you set up the connector.
However, you can configure your environment in a way that permits {prodname} to create publications automatically, and to specify the data that is added to them.

{prodname} uses include list and exclude list properties to specify how data is inserted in the publication.
For more information about the options for enabling {prodname} to create publications, see {link-prefix}:{link-postgresql-connector}#postgresql-publication-autocreate-mode[`publication.autocreate.mode`].

For {prodname} to create a PostgreSQL publication, it must run as a user that has the following privileges:

* Replication privileges in the database to add the table to a publication.
* `CREATE` privileges on the database to add publications.
* `SELECT` privileges on the tables to copy the initial table data. Table owners automatically have `SELECT` permission for the table.

To add tables to a publication, the user be an owner of the table.
But because the source table already exists, you need a mechanism to share ownership with the original owner.
To enable shared ownership, you create a PostgreSQL replication group, and then add the existing table owner and the replication user to the group.

.Procedure

. Create a replication group.
+
[source,sql,subs="+quotes"]
----
CREATE ROLE _<replication_group>_;
----
. Add the original owner of the table to the group.
+
[source,sql,subs="+quotes"]
----
GRANT REPLICATION_GROUP TO __<original_owner>__;
----
. Add the {prodname} replication user to the group.
+
[source,sql,subs="+quotes"]
----
GRANT REPLICATION_GROUP TO __<replication_user>__;
----
. Transfer ownership of the table to `<replication_group>`.
+
[source,sql,subs="+quotes"]
----
ALTER TABLE __<table_name>__ OWNER TO REPLICATION_GROUP;
----

For {prodname} to specify the capture configuration, the value of {link-prefix}:{link-postgresql-connector}#postgresql-publication-autocreate-mode[`publication.autocreate.mode`] must be set to `filtered`.

// Type: procedure
// ModuleID: configuring-postgresql-to-allow-replication-with-the-connector-host
[[postgresql-host-replication-permissions]]
=== Configuring PostgreSQL to allow replication with the {prodname} connector host

To enable {prodname} to replicate PostgreSQL data, you must configure the database to permit replication with the host that runs the PostgreSQL connector.
To specify the clients that are permitted to replicate with the database, add entries to the PostgreSQL host-based authentication file, `pg_hba.conf`.
For more information about the `pg_hba.conf` file, see link:https://www.postgresql.org/docs/10/auth-pg-hba-conf.html[the PostgreSQL] documentation.

.Procedure

* Add entries to the `pg_hba.conf` file to specify the {prodname} connector hosts that can replicate with the database host.
For example,
+
.`pg_hba.conf` file example:
[source]
----
local   replication     <youruser>                          trust   // <1>
host    replication     <youruser>  127.0.0.1/32            trust   // <2>
host    replication     <youruser>  ::1/128                 trust   // <3>
----
<1> Instructs the server to allow replication for `<youruser>` locally, that is, on the server machine.
<2> Instructs the server to allow `<youruser>` on `localhost` to receive replication changes using `IPV4`.
<3> Instructs the server to allow `<youruser>` on `localhost` to receive replication changes using `IPV6`.

[NOTE]
====
For more information about network masks, see link:https://www.postgresql.org/docs/current/static/datatype-net-types.html[the PostgreSQL documentation].
====

ifdef::community[]
[[supported-postgresql-topologies]]
=== Supported PostgreSQL topologies

The PostgreSQL connector can be used with a standalone PostgreSQL server or with a cluster of PostgreSQL servers.

As mentioned {link-prefix}:{link-postgresql-connector}#postgresql-limitations[in the beginning], PostgreSQL (for all versions <= 12) supports logical replication slots on only `primary` servers. This means that a replica in a PostgreSQL cluster cannot be configured for logical replication, and consequently that the {prodname} PostgreSQL connector can connect and communicate with only the primary server. Should this server fail, the connector stops. When the cluster is repaired, if the original primary server is once again promoted to `primary`, you can restart the connector. However, if a different PostgreSQL server _with the plug-in and proper configuration_ is promoted to `primary`, you must change the connector configuration to point to the new `primary` server and then you can restart the connector.
endif::community[]

// Type: concept
// ModuleID: configuring-postgresql-to-manage-debezium-wal-disk-space-consumption
// Title: Configuring PostgreSQL to manage {prodname} WAL disk space consumption
[[postgresql-wal-disk-space]]
=== WAL disk space consumption
In certain cases, it is possible for PostgreSQL disk space consumed by WAL files to spike or increase out of usual proportions.
There are several possible reasons for this situation:

* The LSN up to which the connector has received data is available in the `confirmed_flush_lsn` column of the server's `pg_replication_slots` view. Data that is older than this LSN is no longer available, and the database is responsible for reclaiming the disk space.
+
Also in the `pg_replication_slots` view, the `restart_lsn` column contains the LSN of the oldest WAL that the connector might require. If the value for `confirmed_flush_lsn` is regularly increasing and the value of  `restart_lsn` lags then the database needs to reclaim the space.
+
The database typically reclaims disk space in batch blocks. This is expected behavior and no action by a user is necessary.

* There are many updates in a database that is being tracked but only a tiny number of updates are related to the table(s) and schema(s) for which the connector is capturing changes. This situation can be easily solved with periodic heartbeat events. Set the {link-prefix}:{link-postgresql-connector}#postgresql-property-heartbeat-interval-ms[`heartbeat.interval.ms`] connector configuration property.

* The PostgreSQL instance contains multiple databases and one of them is a high-traffic database. {prodname} captures changes in another database that is low-traffic in comparison to the other database. {prodname} then cannot confirm the LSN as replication slots work per-database and {prodname} is not invoked. As WAL is shared by all databases, the amount used tends to grow until an event is emitted by the database for which {prodname} is capturing changes. To overcome this, it is necessary to:

** Enable periodic heartbeat record generation with the `heartbeat.interval.ms` connector configuration property.
** Regularly emit change events from the database for which {prodname} is capturing changes.
ifdef::community[]

+
In the case of `wal2json` decoder plug-in, it is sufficient to generate empty events. This can be achieved for example by truncating an empty temporary table. For other decoder plug-ins, the recommendation is to create a supplementary table for which {prodname} is not capturing changes.
endif::community[]

+
A separate process would then periodically update the table by either inserting a new row or repeatedly updating the same row.
PostgreSQL then invokes {prodname}, which confirms the latest LSN and allows the database to reclaim the WAL space.
This task can be automated by means of the {link-prefix}:{link-postgresql-connector}#postgresql-property-heartbeat-action-query[`heartbeat.action.query`] connector configuration property.

ifdef::community[]
[TIP]
====
For users on AWS RDS with PostgreSQL, a situation similar to the high traffic/low traffic scenario can occur in an idle environment. AWS RDS causes writes to its own system tables to be invisible to clients on a frequent basis (5 minutes).
Again, regularly emitting events solves the problem.
====
endif::community[]

// Type: assembly
// ModuleID: deployment-of-debezium-postgresql-connectors
// Title: Deployment of {prodname} PostgreSQL connectors
[[postgresql-deployment]]
== Deployment

ifdef::community[]
To deploy a {prodname} PostgreSQL connector, you install the {prodname} PostgreSQL connector archive, configure the connector, and start the connector by adding its configuration to Kafka Connect.

.Prerequisites

* link:https://zookeeper.apache.org/[Zookeeper], link:http://kafka.apache.org/[Kafka], and link:{link-kafka-docs}.html#connect[Kafka Connect] are installed.
* PostgreSQL is installed and is {link-prefix}:{link-postgresql-connector}#setting-up-postgresql[set up to run the {prodname} connector].

.Procedure

. Download the {prodname} link:https://repo1.maven.org/maven2/io/debezium/debezium-connector-postgres/{debezium-version}/debezium-connector-postgres-{debezium-version}-plugin.tar.gz[PostgreSQL connector plug-in archive].
. Extract the files into your Kafka Connect environment.
. Add the directory with the JAR files to {link-kafka-docs}/#connectconfigs[Kafka Connect's `plugin.path`].
. Restart your Kafka Connect process to pick up the new JAR files.

If you are working with immutable containers, see link:https://hub.docker.com/r/debezium/[{prodname}'s Container images] for Zookeeper, Kafka, PostgreSQL and Kafka Connect with the PostgreSQL connector already installed and ready to run. You can also xref:operations/openshift.adoc[run {prodname} on Kubernetes and OpenShift].
endif::community[]

ifdef::product[]
To deploy a {prodname} PostgreSQL connector, add the connector files to Kafka Connect, create a custom container to run the connector, and add connector configuration to your container. Details are in the following topics:

* xref:deploying-debezium-postgresql-connectors[]
* xref:descriptions-of-debezium-postgresql-connector-configuration-properties[]

// Type: procedure
// ModuleID: deploying-debezium-postgresql-connectors
// Title: Deploying {prodname} PostgreSQL connectors
[[postgresql-deploying-a-connector]]
=== Deploying connectors

To deploy a {prodname} PostgreSQL connector, you need to build a custom Kafka Connect container image that contains the {prodname} connector archive and push this container image to a container registry.
You then need to create two custom resources (CRs):

* A `KafkaConnect` CR that defines your Kafka Connect instance.
The `image` property in the CR specifies the name of the container image that you create to run your {prodname} connector.
You apply this CR to the OpenShift instance where link:https://access.redhat.com/products/red-hat-amq#streams[Red Hat {StreamsName}] is deployed.
{StreamsName} offers operators and images that bring Apache Kafka to OpenShift.

* A `KafkaConnector` CR that defines your {prodname} Db2 connector.
Apply this CR to the same OpenShift instance where you applied the `KafkaConnect` CR.

.Prerequisites

* PostgreSQL is running and you performed the steps to {LinkDebeziumUserGuide}#setting-up-postgresql-to-run-a-debezium-connector[set up PostgreSQL to run a {prodname} connector].

* {StreamsName} is deployed on OpenShift and is running Apache Kafka and Kafka Connect.
  For more information, see link:{LinkDeployStreamsOpenShift}[{NameDeployStreamsOpenShift}].

* Podman or Docker is installed.

* You have an account and permissions to create and manage containers in the container registry (such as `quay.io` or `docker.io`) to which you plan to add the container that will run your Debezium connector.

.Procedure

. Create the {prodname} PostgreSQL container for Kafka Connect:
.. Download the {prodname} link:https://access.redhat.com/jbossnetwork/restricted/listSoftware.html?product=red.hat.integration&downloadType=distributions[PostgreSQL connector archive].

.. Extract the {prodname} PostgreSQL connector archive to create a directory structure for the connector plug-in, for example:
+
[subs="+macros"]
----
./my-plugins/
├── debezium-connector-postgresql
│   ├── ...
----

.. Create a Docker file that uses `{DockerKafkaConnect}` as the base image.
For example, from a terminal window, enter the following, replacing `my-plugins` with the name of your plug-ins directory:
+
[source,shell,subs="+attributes,+quotes"]
----
cat <<EOF >debezium-container-for-postgresql.yaml // <1>
FROM {DockerKafkaConnect}
USER root:root
COPY ./_<my-plugins>_/ /opt/kafka/plugins/ // <2>
USER 1001
EOF
----
<1> You can specify any file name that you want.
<2> Replace `my-plugins` with the name of your plug-ins directory.
+
The command creates a Docker file with the name `debezium-container-for-postgresql.yaml` in the current directory.

.. Build the container image from the `debezium-container-for-postgresql.yaml` Docker file that you created in the previous step.
From the directory that contains the file, open a terminal window and enter one of the following commands:
+
[source,shell,options="nowrap"]
----
podman build -t debezium-container-for-postgresql:latest .
----
+
[source,shell,options="nowrap"]
----
docker build -t debezium-container-for-postgresql:latest .
----
+
The `build` command builds a container image with the name `debezium-container-for-postgresql`.

.. Push your custom image to a container registry such as `quay.io` or an internal container registry.
The container registry must be available to the OpenShift instance where you want to deploy the image.
Enter one of the following commands:
+
[source,shell,subs="+quotes"]
----
podman push _<myregistry.io>_/debezium-container-for-postgresql:latest
----
+
[source,shell,subs="+quotes"]
----
docker push _<myregistry.io>_/debezium-container-for-postgresql:latest
----

.. Create a new {prodname} PostgreSQL `KafkaConnect` custom resource (CR).
For example, create a `KafkaConnect` CR with the name `dbz-connect.yaml` that specifies `annotations` and `image` properties as shown in the following example:
+
[source,yaml,subs="+attributes"]
----
apiVersion: {KafkaConnectApiVersion}
kind: KafkaConnect
metadata:
  name: my-connect-cluster
  annotations: strimzi.io/use-connector-resources: "true" // <1>
spec:
  image: debezium-container-for-postgresql // <2>
----
<1> `metadata.annotations` indicates to the Cluster Operator that `KafkaConnector` resources are used to configure connectors in this Kafka Connect cluster.
<2> `spec.image` specifies the name of the image that you created to run your {prodname} connector. This property overrides the `STRIMZI_DEFAULT_KAFKA_CONNECT_IMAGE` variable in the Cluster Operator.

.. Apply your `KafkaConnect` CR to the OpenShift Kafka instance by running the following command:
+
[source,shell,options="nowrap"]
----
oc create -f dbz-connect.yaml
----
+
This updates your Kafka Connect environment in OpenShift to add a Kafka Connector instance that specifies the name of the image that you created to run your {prodname} connector.

. Create a `KafkaConnector` custom resource that configures your {prodname} PostgreSQL connector instance.
+
You configure a {prodname} PostgreSQL connector in a `.yaml` file that specifies the configuration properties for the connector.
The connector configuration might instruct {prodname} to produce events for a subset of the schemas and tables, or it might set properties so that {prodname} ignores, masks, or truncates values in specified columns that are sensitive, too large, or not needed.
For the complete list of the configuration properties that you can set for the {prodname} PostgreSQL connector, see {link-prefix}:{link-postgresql-connector}#descriptions-of-debezium-sql-server-connector-configuration-properties[PostgreSQL connector properties].
+
The following example configures a {prodname} connector that connects to a PostgreSQL server host, `192.168.99.100`, on port `5432`. This host has a database named `sampledb`, a schema named `public`, and `fulfillment` is the server's logical name.
+
.`fulfillment-connector.yaml`
[source,yaml,options="nowrap",subs="+attributes"]
----
apiVersion: {KafkaConnectorApiVersion}
  kind: KafkaConnector
  metadata:
    name: fulfillment-connector  // <1>
    labels:
      strimzi.io/cluster: my-connect-cluster
  spec:
    class: io.debezium.connector.postgresql.PostgresConnector
    tasksMax: 1  // <2>
    config:  // <3>
      database.hostname: 192.168.99.100   // <4>
      database.port: 5432
      database.user: debezium
      database.password: dbz
      database.dbname: sampledb
      database.server.name: fulfillment   // <5>
      schema.include.list: public   // <6>
      plugin.name: pgoutput    // <7>
----
<1> The name of the connector.
<2> Only one task should operate at any one time.
Because the PostgreSQL connector reads the PostgreSQL server’s `binlog`,
using a single connector task ensures proper order and event handling.
The Kafka Connect service uses connectors to start one or more tasks that do the work,
and it automatically distributes the running tasks across the cluster of Kafka Connect services.
If any of the services stop or crash,
those tasks will be redistributed to running services.
<3> The connector’s configuration.
<4> The name of the database host that is running the PostgreSQL server. In this example, the database host name is `192.168.99.100`.
<5> A unique server name.
The server name is the logical identifier for the PostgreSQL server or cluster of servers.
This name is used as the prefix for all Kafka topics that receive change event records.
<6> The connector captures changes in only the `public` schema. It is possible to configure the connector to capture changes in only the tables that you choose. See {link-prefix}:{link-postgresql-connector}#postgresql-property-table-include-list[`table.include.list` connector configuration property].
<7> The name of the PostgreSQL {link-prefix}:{link-postgresql-connector}#postgresql-output-plugin[logical decoding plug-in] installed on the PostgreSQL server. While the only supported value for PostgreSQL 10 and later is `pgoutput`, you must explicitly set `plugin.name` to `pgoutput`.

. Create your connector instance with Kafka Connect. For example, if you saved your `KafkaConnector` resource in the `fulfillment-connector.yaml` file, you would run the following command:
+
[source,shell,options="nowrap"]
----
oc apply -f fulfillment-connector.yaml
----
+
This registers `fulfillment-connector` and the connector starts to run against the `sampledb` database as defined in the `KafkaConnector` CR.

. Verify that the connector was created and has started:
.. Display the Kafka Connect log output to verify that the connector was created and has started to capture changes in the specified database:
+
[source,shell,options="nowrap"]
----
oc logs $(oc get pods -o name -l strimzi.io/cluster=my-connect-cluster)
----

.. Review the log output to verify that {prodname} performs the initial snapshot.
The log displays output that is similar to the following messages:
+
[source,shell,options="nowrap"]
----
... INFO Starting snapshot for ...
... INFO Snapshot is using user 'debezium' ...
----
+
If the connector starts correctly without errors, it creates a topic for each table whose changes the connector is capturing.
For the example CR, there would be a topic for each table in the `public` schema.
Downstream applications can subscribe to these topics.

.. Verify that the connector created the topics by running the following command:
+
[source,shell,options="nowrap"]
----
oc get kafkatopics
----

endif::product[]

ifdef::community[]

// Type: concept
// ModuleID:debezium-postgresql-connector-configuration-example
// Title: {prodname} PostgreSQL connector configuration example
[[postgresql-example-configuration]]
=== Connector configuration example

Following is an example of the configuration for a PostgreSQL connector that connects to a PostgreSQL server on port 5432 at 192.168.99.100, whose logical name is `fulfillment`.
Typically, you configure the {prodname} PostgreSQL connector in a JSON file by setting the configuration properties available for the connector.

You can choose to produce events for a subset of the schemas and tables in a database.
Optionally, you can ignore, mask, or truncate columns that contain sensitive data, are larger than a specified size, or that you do not need.

[source,json]
----
{
  "name": "fulfillment-connector",  // <1>
  "config": {
    "connector.class": "io.debezium.connector.postgresql.PostgresConnector", // <2>
    "database.hostname": "192.168.99.100", // <3>
    "database.port": "5432", // <4>
    "database.user": "postgres", // <5>
    "database.password": "postgres", // <6>
    "database.dbname" : "postgres", // <7>
    "database.server.name": "fulfillment", // <8>
    "table.include.list": "public.inventory" // <9>

  }
}
----
<1> The name of the connector when registered with a Kafka Connect service.
<2> The name of this PostgreSQL connector class.
<3> The address of the PostgreSQL server.
<4> The port number of the PostgreSQL server.
<5> The name of the PostgreSQL user that has the {link-prefix}:{link-postgresql-connector}#postgresql-permissions[required privileges].
<6> The password for the PostgreSQL user that has the {link-prefix}:{link-postgresql-connector}#postgresql-permissions[required privileges].
<7> The name of the PostgreSQL database to connect to
<8> The logical name of the PostgreSQL server/cluster, which forms a namespace and is used in all the names of the Kafka topics to which the connector writes, the Kafka Connect schema names, and the namespaces of the corresponding Avro schema when the Avro converter is used.
<9> A list of all tables hosted by this server that this connector will monitor. This is optional, and there are other properties for listing the schemas and tables to include or exclude from monitoring.

See the {link-prefix}:{link-postgresql-connector}#postgresql-connector-properties[complete list of PostgreSQL connector properties] that can be specified in these configurations.

You can send this configuration with a `POST` command to a running Kafka Connect service.
The service records the configuration and starts one connector task that performs the following actions:

* Connects to the PostgreSQL database.
* Reads the transaction log.
* Streams change event records to Kafka topics.

[[postgresql-adding-connector-configuration]]
=== Adding connector configuration

To run a {prodname} PostgreSQL connector, create a connector configuration and add the configuration to your Kafka Connect cluster.
.Prerequisites

* {link-prefix}:{link-postgresql-connector}#postgresql-server-configuration[PostgreSQL is configured to support logical replication].

* The {link-prefix}:{link-postgresql-connector}#installing-postgresql-output-plugin[logical decoding plug-in] is installed.

* The PostgreSQL connector is installed.

.Procedure

. Create a configuration for the PostgreSQL connector.

. Use the link:{link-kafka-docs}/#connect_rest[Kafka Connect REST API] to add that connector configuration to your Kafka Connect cluster.

endif::community[]

.Results

When the connector starts, it {link-prefix}:{link-postgresql-connector}#postgresql-snapshots[performs a consistent snapshot] of the PostgreSQL server databases that the connector is configured for. The connector then starts generating data change events for row-level operations and streaming change event records to Kafka topics.


// Type: reference
// Title: Description of {prodname} PostgreSQL connector configuration properties
// ModuleID: descriptions-of-debezium-postgresql-connector-configuration-properties
[[postgresql-connector-properties]]
=== Connector configuration properties

The {prodname} PostgreSQL connector has many configuration properties that you can use to achieve the right connector behavior for your application. Many properties have default values. Information about the properties is organized as follows:

* xref:postgresql-required-configuration-properties[Required configuration properties]
* xref:postgresql-advanced-configuration-properties[Advanced configuration properties]
* xref:postgresql-pass-through-properties[Pass-through configuration properties]

[id="postgresql-required-configuration-properties"]
The following configuration properties are _required_ unless a default value is available.

.Required connector configuration properties
[cols="30%a,25%a,45%a",options="header"]
|===
|Property
|Default
|Description

|[[postgresql-property-name]]<<postgresql-property-name, `+name+`>>
|No default
|Unique name for the connector. Attempting to register again with the same name will fail. This property is required by all Kafka Connect connectors.

|[[postgresql-property-connector-class]]<<postgresql-property-connector-class, `+connector.class+`>>
|No default
|The name of the Java class for the connector. Always use a value of `io.debezium.connector.postgresql.PostgresConnector` for the PostgreSQL connector.

|[[postgresql-property-tasks-max]]<<postgresql-property-tasks-max, `+tasks.max+`>>
|`1`
|The maximum number of tasks that should be created for this connector. The PostgreSQL connector always uses a single task and therefore does not use this value, so the default is always acceptable.

|[[postgresql-property-plugin-name]]<<postgresql-property-plugin-name, `+plugin.name+`>>
|`decoderbufs`
|The name of the PostgreSQL {link-prefix}:{link-postgresql-connector}#postgresql-output-plugin[logical decoding plug-in] installed on the PostgreSQL server.

ifdef::community[]
Supported values are `decoderbufs`, `wal2json`, `+wal2json_rds+`, `+wal2json_streaming+`, `+wal2json_rds_streaming+` and `pgoutput`.

If you are using a `wal2json` plug-in and transactions are very large, the JSON batch event that contains all transaction changes might not fit into the hard-coded memory buffer, which has a size of 1 GB. In such cases, switch to a streaming plug-in, by setting the `plugin-name` property to `wal2json_streaming` or  `wal2json_rds_streaming`. With a streaming plug-in, PostgreSQL sends the connector a separate message for each change in a transaction.

endif::community[]
ifdef::product[]
The only supported value is `pgoutput`. You must explicitly set `plugin.name` to `pgoutput`.
endif::product[]

|[[postgresql-property-slot-name]]<<postgresql-property-slot-name, `+slot.name+`>>
|`debezium`
|The name of the PostgreSQL logical decoding slot that was created for streaming changes from a particular plug-in for a particular database/schema. The server uses this slot to stream events to the {prodname} connector that you are configuring.

Slot names must conform to link:https://www.postgresql.org/docs/current/static/warm-standby.html#STREAMING-REPLICATION-SLOTS-MANIPULATION[PostgreSQL replication slot naming rules], which state: _"Each replication slot has a name, which can contain lower-case letters, numbers, and the underscore character."_

|[[postgresql-property-slot-drop-on-stop]]<<postgresql-property-slot-drop-on-stop, `+slot.drop.on.stop+`>>
|`false`
|Whether or not to delete the logical replication slot when the connector stops in a graceful, expected way. The default behavior is that the replication slot remains configured for the connector when the connector stops. When the connector restarts, having the same replication slot enables the connector to start processing where it left off.

Set to `true` in only testing or development environments. Dropping the slot allows the database to discard WAL segments. When the connector restarts it performs a new snapshot or it can continue from a persistent offset in the Kafka Connect offsets topic.

|[[postgresql-property-publication-name]]<<postgresql-property-publication-name, `+publication.name+`>>
|`dbz_publication`
|The name of the PostgreSQL publication created for streaming changes when using `pgoutput`.

This publication is created at start-up if it does not already exist and it includes _all tables_.
{prodname} then applies its own include/exclude list filtering, if configured, to limit the publication to change events for the specific tables of interest.
The connector user must have superuser permissions to create this publication,
so it is usually preferable to create the publication before starting the connector for the first time.

If the publication already exists, either for all tables or configured with a subset of tables, {prodname} uses the publication as it is defined.

|[[postgresql-property-database-hostname]]<<postgresql-property-database-hostname, `+database.hostname+`>>
|No default
|IP address or hostname of the PostgreSQL database server.

|[[postgresql-property-database-port]]<<postgresql-property-database-port, `+database.port+`>>
|`5432`
|Integer port number of the PostgreSQL database server.

|[[postgresql-property-database-user]]<<postgresql-property-database-user, `+database.user+`>>
|No default
|Name of the PostgreSQL database user for connecting to the PostgreSQL database server.

|[[postgresql-property-database-password]]<<postgresql-property-database-password, `+database.password+`>>
|No default
|Password to use when connecting to the PostgreSQL database server.

|[[postgresql-property-database-dbname]]<<postgresql-property-database-dbname, `+database.dbname+`>>
|No default
|The name of the PostgreSQL database from which to stream the changes.

|[[postgresql-property-database-server-name]]<<postgresql-property-database-server-name, `+database.server.name+`>>
|No default
|Logical name that identifies and provides a namespace for the particular PostgreSQL database server or cluster in which {prodname} is capturing changes. Only alphanumeric characters, hyphens, dots and underscores must be used in the database server logical name. The logical name should be unique across all other connectors, since it is used as a topic name prefix for all Kafka topics that receive records from this connector.

|[[postgresql-property-schema-include-list]]<<postgresql-property-schema-include-list, `+schema.include.list+`>>
|No default
|An optional, comma-separated list of regular expressions that match names of schemas for which you *want* to capture changes. Any schema name not included in `schema.include.list` is excluded from having its changes captured. By default, all non-system schemas have their changes captured. Do not also set the `schema.exclude.list` property.

|[[postgresql-property-schema-exclude-list]]<<postgresql-property-schema-exclude-list, `+schema.exclude.list+`>>
|No default
|An optional, comma-separated list of regular expressions that match names of schemas for which you *do not* want to capture changes. Any schema whose name is not included in `schema.exclude.list` has its changes captured, with the exception of system schemas. Do not also set the `schema.include.list` property.

|[[postgresql-property-table-include-list]]<<postgresql-property-table-include-list, `+table.include.list+`>>
|No default
|An optional, comma-separated list of regular expressions that match fully-qualified table identifiers for tables whose changes you want to capture. Any table not included in `table.include.list` does not have its changes captured. Each identifier is of the form _schemaName_._tableName_. By default, the connector captures changes in every non-system table in each schema whose changes are being captured. Do not also set the `table.exclude.list` property.

|[[postgresql-property-table-exclude-list]]<<postgresql-property-table-exclude-list, `+table.exclude.list+`>>
|No default
|An optional, comma-separated list of regular expressions that match fully-qualified table identifiers for tables whose changes you *do not* want to capture. Any table not included in `table.exclude.list` has it changes captured. Each identifier is of the form _schemaName_._tableName_. Do not also set the `table.include.list` property.

|[[postgresql-property-column-include-list]]<<postgresql-property-column-include-list, `+column.include.list+`>>
|No default
|An optional, comma-separated list of regular expressions that match the fully-qualified names of columns that should be included in change event record values. Fully-qualified names for columns are of the form _schemaName_._tableName_._columnName_. Do not also set the `column.exclude.list` property.

|[[postgresql-property-column-exclude-list]]<<postgresql-property-column-exclude-list, `+column.exclude.list+`>>
|No default
|An optional, comma-separated list of regular expressions that match the fully-qualified names of columns that should be excluded from change event record values. Fully-qualified names for columns are of the form _schemaName_._tableName_._columnName_. Do not also set the `column.include.list` property.

|[[postgresql-property-time-precision-mode]]<<postgresql-property-time-precision-mode, `+time.precision.mode+`>>
|`adaptive`
|Time, date, and timestamps can be represented with different kinds of precision: +
 +
`adaptive` captures the time and timestamp values exactly as in the database using either millisecond, microsecond, or nanosecond precision values based on the database column's type. +
 +
`adaptive_time_microseconds` captures the date, datetime and timestamp values exactly as in the database using either millisecond, microsecond, or nanosecond precision values based on the database column's type. An exception is `TIME` type fields, which are always captured as microseconds. +
 +
`connect` always represents time and timestamp values by using Kafka Connect's built-in representations for `Time`, `Date`, and `Timestamp`, which use millisecond precision regardless of the database columns' precision. See {link-prefix}:{link-postgresql-connector}#postgresql-temporal-values[temporal values].

|[[postgresql-property-decimal-handling-mode]]<<postgresql-property-decimal-handling-mode, `+decimal.handling.mode+`>>
|`precise`
|Specifies how the connector should handle values for `DECIMAL` and `NUMERIC` columns: +
 +
`precise` represents values by using `java.math.BigDecimal` to represent values in binary form in change events. +
 +
`double` represents values by using `double` values, which might result in a loss of precision but which is easier to use. +
 +
`string` encodes values as formatted strings, which are easy to consume but semantic information about the real type is lost. See {link-prefix}:{link-postgresql-connector}#postgresql-decimal-types[Decimal types].

|[[postgresql-property-hstore-handling-mode]]<<postgresql-property-hstore-handling-mode, `+hstore.handling.mode+`>>
|`map`
| Specifies how the connector should handle values for `hstore` columns: +
 +
`map` represents values by using `MAP`. +
 +
`json` represents values by using `json string`. This setting encodes values as formatted strings such as `{"key" : "val"}`. See {link-prefix}:{link-postgresql-connector}#postgresql-hstore-type[PostgreSQL `HSTORE` type].

|[[postgresql-property-interval-handling-mode]]<<postgresql-property-interval-handling-mode, `+interval.handling.mode+`>>
|`numeric`
| Specifies how the connector should handle values for `interval` columns: +
 +
`numeric` represents intervals using approximate number of microseconds. +
 +
`string` represents intervals exactly by using the string pattern representation `P<years>Y<months>M<days>DT<hours>H<minutes>M<seconds>S`. For example: `P1Y2M3DT4H5M6.78S`. See {link-prefix}:{link-postgresql-connector}#postgresql-basic-types[PostgreSQL basic types].

|[[postgresql-property-database-sslmode]]<<postgresql-property-database-sslmode, `+database.sslmode+`>>
|`disable`
|Whether to use an encrypted connection to the PostgreSQL server. Options include: +
 +
`disable` uses an unencrypted connection. +
 +
`require` uses a secure (encrypted) connection, and fails if one cannot be established. +
 +
`verify-ca` behaves like `require` but also verifies the server TLS certificate against the configured Certificate Authority (CA) certificates, or fails if no valid matching CA certificates are found. +
 +
`verify-full` behaves like `verify-ca` but also verifies that the server certificate matches the host to which the connector is trying to connect. See link:https://www.postgresql.org/docs/current/static/libpq-connect.html[the PostgreSQL documentation] for more information.

|[[postgresql-property-database-sslcert]]<<postgresql-property-database-sslcert, `+database.sslcert+`>>
|No default
|The path to the file that contains the SSL certificate for the client. See link:https://www.postgresql.org/docs/current/static/libpq-connect.html[the PostgreSQL documentation] for more information.

|[[postgresql-property-database-sslkey]]<<postgresql-property-database-sslkey, `+database.sslkey+`>>
|No default
|The path to the file that contains the SSL private key of the client. See link:https://www.postgresql.org/docs/current/static/libpq-connect.html[the PostgreSQL documentation] for more information.

|[[postgresql-property-database-sslpassword]]<<postgresql-property-database-sslpassword, `+database.sslpassword+`>>
|No default
|The password to access the client private key from the file specified by `database.sslkey`. See link:https://www.postgresql.org/docs/current/static/libpq-connect.html[the PostgreSQL documentation] for more information.

|[[postgresql-property-database-sslrootcert]]<<postgresql-property-database-sslrootcert, `+database.sslrootcert+`>>
|No default
|The path to the file that contains the root certificate(s) against which the server is validated. See link:https://www.postgresql.org/docs/current/static/libpq-connect.html[the PostgreSQL documentation] for more information.

|[[postgresql-property-database-tcpkeepalive]]<<postgresql-property-database-tcpkeepalive, `+database.tcpKeepAlive+`>>
|`true`
|Enable TCP keep-alive probe to verify that the database connection is still alive. See link:https://www.postgresql.org/docs/current/static/libpq-connect.html[the PostgreSQL documentation] for more information.

|[[postgresql-property-tombstones-on-delete]]<<postgresql-property-tombstones-on-delete, `+tombstones.on.delete+`>>
|`true`
|Controls whether a _delete_ event is followed by a tombstone event. +
 +
`true` - a delete operation is represented by a _delete_ event and a subsequent tombstone event.  +
 +
`false` - only a _delete_ event is emitted. +
 +
After a source record is deleted, emitting a tombstone event (the default behavior) allows Kafka to completely delete all events that pertain to the key of the deleted row in case {link-kafka-docs}/#compaction[log compaction] is enabled for the topic.

|[[postgresql-property-column-truncate-to-length-chars]]<<postgresql-property-column-truncate-to-length-chars, `+column.truncate.to._length_.chars+`>>
|_n/a_
|An optional, comma-separated list of regular expressions that match the fully-qualified names of character-based columns. Fully-qualified names for columns are of the form _schemaName_._tableName_._columnName_. In change event records, values in these columns are truncated if they are longer than the number of characters specified by _length_ in the property name. You can specify multiple properties with different lengths in a single configuration. Length must be a positive integer, for example, `+column.truncate.to.20.chars`.

|[[postgresql-property-column-mask-with-length-chars]]<<postgresql-property-column-mask-with-length-chars, `+column.mask.with._length_.chars+`>>
|_n/a_
|An optional, comma-separated list of regular expressions that match the fully-qualified names of character-based columns. Fully-qualified names for columns are of the form _schemaName_._tableName_._columnName_. In change event values, the values in the specified table columns are replaced with _length_ number of asterisk (`*`) characters. You can specify multiple properties with different lengths in a single configuration. Length must be a positive integer or zero. When you specify zero, the connector replaces a value with an empty string.

|[[postgresql-property-column-mask-hash]]<<postgresql-property-column-mask-hash, `column.mask.hash._hashAlgorithm_.with.salt._salt_`>>;
[[postgresql-property-column-mask-hash-v2]]<<postgresql-property-column-mask-hash-v2, `column.mask.hash.v2._hashAlgorithm_.with.salt._salt_`>>
|_n/a_
|An optional, comma-separated list of regular expressions that match the fully-qualified names of character-based columns.
Fully-qualified names for columns are of the form _<schemaName>_._<tableName>_._<columnName>_.
In the resulting change event record, the values for the specified columns are replaced with pseudonyms. +

A pseudonym consists of the hashed value that results from applying the specified _hashAlgorithm_ and _salt_.
Based on the hash function that is used, referential integrity is maintained, while column values are replaced with pseudonyms.
Supported hash functions are described in the {link-java7-standard-names}[MessageDigest section] of the Java Cryptography Architecture Standard Algorithm Name Documentation. +
 +
In the following example, `CzQMA0cB5K` is a randomly selected salt. +

----
column.mask.hash.SHA-256.with.salt.CzQMA0cB5K = inventory.orders.customerName, inventory.shipment.customerName
----

If necessary, the pseudonym is automatically shortened to the length of the column.
The connector configuration can include multiple properties that specify different hash algorithms and salts. +
 +
Depending on the _hashAlgorithm_ used, the _salt_ selected, and the actual data set, the resulting data set might not be completely masked. +
 +
Hashing strategy version 2 should be used to ensure fidelity if the value is being hashed in different places or systems.

|[[postgresql-property-column-propagate-source-type]]<<postgresql-property-column-propagate-source-type, `+column.propagate.source.type+`>>
|_n/a_
|An optional, comma-separated list of regular expressions that match the fully-qualified names of columns. Fully-qualified names for columns are of the form _databaseName_._tableName_._columnName_, or _databaseName_._schemaName_._tableName_._columnName_. +
 +
For each specified column, the connector adds the column's original type and original length as parameters to the corresponding field schemas in the emitted change records. The following added schema parameters propagate the original type name and also the original length for variable-width types: +
 +
`pass:[_]pass:[_]debezium.source.column.type` + `pass:[_]pass:[_]debezium.source.column.length` + `pass:[_]pass:[_]debezium.source.column.scale` +
 +
This property is useful for properly sizing corresponding columns in sink databases.

|[[postgresql-property-datatype-propagate-source-type]]<<postgresql-property-datatype-propagate-source-type, `+datatype.propagate.source.type+`>>
|_n/a_
|An optional, comma-separated list of regular expressions that match the database-specific data type name for some columns. Fully-qualified data type names are of the form _databaseName_._tableName_._typeName_, or _databaseName_._schemaName_._tableName_._typeName_. +
 +
For these data types, the connector adds parameters to the corresponding field schemas in emitted change records. The added parameters specify the original type and length of the column: +
 +
`pass:[_]pass:[_]debezium.source.column.type` + `pass:[_]pass:[_]debezium.source.column.length` + `pass:[_]pass:[_]debezium.source.column.scale` +
 +
These parameters propagate a column's original type name and length, for variable-width types, respectively. This property is useful for properly sizing corresponding columns in sink databases. +
 +
See the {link-prefix}:{link-postgresql-connector}#postgresql-data-types[list of PostgreSQL-specific data type names].

|[[postgresql-property-message-key-columns]]<<postgresql-property-message-key-columns, `+message.key.columns+`>>
|_empty string_
|A list of expressions that specify the columns that the connector uses to form custom message keys for change event records that it publishes to the Kafka topics for specified tables.

By default, {prodname} uses the primary key column of a table as the message key for records that it emits.
In place of the default, or to specify a key for tables that lack a primary key, you can configure custom message keys based on one or more columns. +
 +
To establish a custom message key for a table, list the table, followed by the columns to use as the message key.
Each list entry takes the following format: +
<<<<<<< HEAD
 +
`_<fully-qualified_tableName>_:_<keyColumn>_,_<keyColumn>_` +
 +
To base a table key on multiple column names, insert commas between the column names.

Each fully-qualified table name is a regular expression in the following format: +
 +
`_<schemaName>_._<tableName>_` +
 +
The property can include entries for multiple tables.
Use a semicolon to separate table entries in the list. +
 +
The following example sets the message key for the tables `inventory.customers` and `purchase.orders`: +
 +
`inventory.customers:pk1,pk2;(.*).purchaseorders:pk3,pk4` +
 +
=======
 +
`_<fully-qualified_tableName>_:_<keyColumn>_,_<keyColumn>_` +
 +
To base a table key on multiple column names, insert commas between the column names.

Each fully-qualified table name is a regular expression in the following format: +
 +
`_<schemaName>_._<tableName>_` +
 +
The property can include entries for multiple tables.
Use a semicolon to separate table entries in the list. +
 +
The following example sets the message key for the tables `inventory.customers` and `purchase.orders`: +
 +
`inventory.customers:pk1,pk2;(.*).purchaseorders:pk3,pk4` +
 +
>>>>>>> d811b5ed
For the table `inventory.customer`, the columns `pk1` and `pk2` are specified as the message key.
For the `purchaseorders` tables in any schema, the columns `pk3` and `pk4` server as the message key.

There is no limit to the number of columns that you use to create custom message keys.
However, it's best to use the minimum number that are required to specify a unique key.
|[[postgresql-publication-autocreate-mode]]<<postgresql-publication-autocreate-mode, `+publication.autocreate.mode+`>>
|_all_tables_
|Applies only when streaming changes by using link:https://www.postgresql.org/docs/current/sql-createpublication.html[the `pgoutput` plug-in]. The setting determines how creation of a link:https://www.postgresql.org/docs/current/logical-replication-publication.html[publication] should work. Possible settings are: +
 +
`all_tables` - If a publication exists, the connector uses it. If a publication does not exist, the connector creates a publication for all tables in the database for which the connector is capturing changes. This requires that the database user that has permission to perform replications also has permission to create a publication. This is granted with `CREATE PUBLICATION <publication_name> FOR ALL TABLES;`. +
 +
`disabled` - The connector does not attempt to create a publication. A database administrator or the user configured to perform replications must have created the publication before running the connector. If the connector cannot find the publication, the connector throws an exception and stops. +
 +
`filtered` - If a publication exists, the connector uses it. If no publication exists, the connector creates a new publication for tables that match the current filter configuration as specified by the `database.exclude.list`, `schema.include.list`, `schema.exclude.list`, and `table.include.list` connector configuration properties. For example: `CREATE PUBLICATION <publication_name> FOR TABLE <tbl1, tbl2, tbl3>`.

|[[postgresql-property-binary-handling-mode]]<<postgresql-property-binary-handling-mode, `+binary.handling.mode+`>>
|bytes
|Specifies how binary (`bytea`) columns should be represented in change events: +
 +
`bytes` represents binary data as  byte array. +
 +
`base64` represents binary data as base64-encoded strings. +
 +
`hex` represents binary data as hex-encoded (base16) strings.

|[[postgresql-property-truncate-handling-mode]]<<postgresql-property-truncate-handling-mode, `+truncate.handling.mode+`>>
|bytes
|Specifies how whether `TRUNCATE` events should be propagated or not (only available when using the `pgoutput` plug-in with Postgres 11 or later): +
 +
`skip` causes those event to be omitted (the default). +
 +
`include` causes those events to be included. +
 +
For information about the structure of _truncate_ events and about their ordering semantics, see xref:postgresql-truncate-events[].

|[[postgresql-property-money-fraction-digits]]<<postgresql-property-money-fraction-digits, `+money.fraction.digits+`>>
|`2`
|Specifies how many decimal digits should be used when converting Postgres `money` type to `java.math.BigDecimal`, which represents the values in change events.
Applicable only when `decimal.handling.mode` is set to `precise`.

|===

[id="postgresql-advanced-configuration-properties"]
The following _advanced_ configuration properties have defaults that work in most situations and therefore rarely need to be specified in the connector's configuration.

.Advanced connector configuration properties
[cols="30%a,28%a,42%a",options="header"]
|===
|Property
|Default
|Description

|[[postgresql-property-snapshot-mode]]<<postgresql-property-snapshot-mode, `+snapshot.mode+`>>
|`initial`
|Specifies the criteria for performing a snapshot when the connector starts: +
 +
`initial` -  The connector performs a snapshot only when no offsets have been recorded for the logical server name. +
 +
`always` - The connector performs a snapshot each time the connector starts. +
 +
`never` - The connector never performs snapshots. When a connector is configured this way, its behavior when it starts is as follows. If there is a previously stored LSN in the Kafka offsets topic, the connector continues streaming changes from that position. If no LSN has been stored, the connector starts streaming changes from the point in time when the PostgreSQL logical replication slot was created on the server. The `never` snapshot mode is useful only when you know all data of interest is still reflected in the WAL. +
 +
`initial_only` - The connector performs an initial snapshot and then stops, without processing any subsequent changes. +
 +
`exported` -  deprecated +
 +
ifdef::community[]
`custom` - The connector performs a snapshot according to the setting for the `snapshot.custom.class` property, which is a custom implementation of the `io.debezium.connector.postgresql.spi.Snapshotter` interface. +
endif::community[]
 +
The{link-prefix}:{link-postgresql-connector}#snapshot-mode-settings[reference table for snapshot mode settings] has more details.

ifdef::community[]
|[[postgresql-property-snapshot-custom-class]]<<postgresql-property-snapshot-custom-class, `+snapshot.custom.class+`>>
|No default
| A full Java class name that is an implementation of the `io.debezium.connector.postgresql.spi.Snapshotter` interface. Required when the `snapshot.mode` property is set to `custom`. See {link-prefix}:{link-postgresql-connector}#postgresql-custom-snapshot[custom snapshotter SPI].
endif::community[]
|[[postgresql-property-snapshot-include-collection-list]]<<postgresql-property-snapshot-include-collection-list, `+snapshot.include.collection.list+`>>
| All tables specified in `table.include.list`
|An optional, comma-separated list of regular expressions that match names of schemas specified in `table.include.list` for which you *want* to take the snapshot when the `snapshot.mode` is not `never`
|[[postgresql-property-snapshot-lock-timeout-ms]]<<postgresql-property-snapshot-lock-timeout-ms, `+snapshot.lock.timeout.ms+`>>
|`10000`
|Positive integer value that specifies the maximum amount of time (in milliseconds) to wait to obtain table locks when performing a snapshot. If the connector cannot acquire table locks in this time interval, the snapshot fails. {link-prefix}:{link-postgresql-connector}#postgresql-snapshots[How the connector performs snapshots] provides details.

|[[postgresql-property-snapshot-select-statement-overrides]]<<postgresql-property-snapshot-select-statement-overrides, `+snapshot.select.statement.overrides+`>>
|No default
|Specifies the table rows to include in a snapshot.
Use the property if you want a snapshot to include only a subset of the rows in a table.
This property affects snapshots only.
It does not apply to events that the connector reads from the log.

The property contains a comma-separated list of fully-qualified table names in the form `_<schemaName>.<tableName>_`. For example, +
 +
`+"snapshot.select.statement.overrides": "inventory.products,customers.orders"+` +
 +
For each table in the list, add a further configuration property that specifies the `SELECT` statement for the connector to run on the table when it takes a snapshot.
The specified `SELECT` statement determines the subset of table rows to include in the snapshot.
Use the following format to specify the name of this `SELECT` statement property: +
 +
`snapshot.select.statement.overrides._<schemaName>_._<tableName>_`.
For example,
`snapshot.select.statement.overrides.customers.orders`. +
 +
Example:

From a `customers.orders` table that includes the soft-delete column, `delete_flag`, add the following properties if you want a snapshot to include only those records that are not soft-deleted:

----
"snapshot.select.statement.overrides": "customer.orders",
"snapshot.select.statement.overrides.customer.orders": "SELECT * FROM [customers].[orders] WHERE delete_flag = 0 ORDER BY id DESC"
----

In the resulting snapshot, the connector includes only the records for which `delete_flag = 0`.
|[[postgresql-property-event-processing-failure-handling-mode]]<<postgresql-property-event-processing-failure-handling-mode, `+event.processing.failure.handling.mode+`>>
|`fail`
| Specifies how the connector should react to exceptions during processing of events: +
 +
`fail` propagates the exception, indicates the offset of the problematic event, and causes the connector to stop. +
 +
`warn` logs the offset of the problematic event, skips that event, and continues processing. +
 +
`skip` skips the problematic event and continues processing.

|[[postgresql-property-max-queue-size]]<<postgresql-property-max-queue-size, `+max.queue.size+`>>
|`20240`
|Positive integer value for the maximum size of the blocking queue. The connector places change events received from streaming replication in the blocking queue before writing them to Kafka. This queue can provide backpressure when, for example, writing records to Kafka is slower that it should be or Kafka is not available.

|[[postgresql-property-max-batch-size]]<<postgresql-property-max-batch-size, `+max.batch.size+`>>
|`10240`
|Positive integer value that specifies the maximum size of each batch of events that the connector processes.

|[[postgresql-property-max-queue-size-in-bytes]]<<postgresql-property-max-queue-size-in-bytes, `+max.queue.size.in.bytes+`>>
|`0`
|Long value for the maximum size in bytes of the blocking queue. The feature is disabled by default, it will be active if it's set with a positive long value.

|[[postgresql-property-poll-interval-ms]]<<postgresql-property-poll-interval-ms, `+poll.interval.ms+`>>
|`1000`
|Positive integer value that specifies the number of milliseconds the connector should wait for new change events to appear before it starts processing a batch of events. Defaults to 1000 milliseconds, or 1 second.

|[[postgresql-property-include-unknown-datatypes]]<<postgresql-property-include-unknown-datatypes, `+include.unknown.datatypes+`>>
|`false`
|Specifies connector behavior when the connector encounters a field whose data type is unknown. The default behavior is that the connector omits the field from the change event and logs a warning. +
 +
Set this property to `true` if you want the change event to contain an opaque binary representation of the field. This lets consumers decode the field. You can control the exact representation by setting the {link-prefix}:{link-postgresql-connector}#postgresql-property-binary-handling-mode[`binary handling mode`] property.

NOTE: Consumers risk backward compatibility issues when `include.unknown.datatypes` is set to `true`. Not only may the database-specific binary representation change between releases, but if the data type is eventually supported by {prodname}, the data type will be sent downstream in a logical type, which would require adjustments by consumers. In general, when encountering unsupported data types, create a feature request so that support can be added.

|[[postgresql-property-database-initial-statements]]<<postgresql-property-database-initial-statements, `+database.initial.statements+`>>
|No default
|A semicolon separated list of SQL statements that the connector executes when it establishes a JDBC connection to the database. To use a semicolon as a character and not as a delimiter, specify two consecutive semicolons, `;;`. +
 +
The connector may establish JDBC connections at its own discretion. Consequently, this property is useful for configuration of session parameters only, and not for executing DML statements. +
 +
The connector does not execute these statements when it creates a connection for reading the transaction log. +

|[[postgresql-property-status-update-interval-ms]]<<postgresql-property-status-update-interval-ms, `+status.update.interval.ms`>>
|`10000`
|Frequency for sending replication connection status updates to the server, given in milliseconds.
 +
The property also controls how frequently the database status is checked to detect a dead connection in case the database was shut down.

|[[postgresql-property-heartbeat-interval-ms]]<<postgresql-property-heartbeat-interval-ms, `+heartbeat.interval.ms+`>>
|`0`
|Controls how frequently the connector sends heartbeat messages to a Kafka topic. The default behavior is that the connector does not send heartbeat messages. +
 +
Heartbeat messages are useful for monitoring whether the connector is receiving change events from the database. Heartbeat messages might help decrease the number of change events that need to be re-sent when a connector restarts. To send heartbeat messages, set this property to a positive integer, which indicates the number of milliseconds between heartbeat messages. +
 +
Heartbeat messages are needed when there are many updates in a database that is being tracked but only a tiny number of updates are related to the table(s) and schema(s) for which the connector is capturing changes. In this situation, the connector reads from the database transaction log as usual but rarely emits change records to Kafka. This means that no offset updates are committed to Kafka and the connector does not have an opportunity to send the latest retrieved LSN to the database. The database retains WAL files that contain events that have already been processed by the connector. Sending heartbeat messages enables the connector to send the latest retrieved LSN to the database, which allows the database to reclaim disk space being used by no longer needed WAL files.

|[[postgresql-property-heartbeat-topics-prefix]]<<postgresql-property-heartbeat-topics-prefix, `+heartbeat.topics.prefix+`>>
|`__debezium-heartbeat`
|Controls the name of the topic to which the connector sends heartbeat messages. The topic name has this pattern: +
 +
_<heartbeat.topics.prefix>_._<server.name>_ +
 +
For example, if the database server name is `fulfillment`, the default topic name is `__debezium-heartbeat.fulfillment`.

|[[postgresql-property-heartbeat-action-query]]<<postgresql-property-heartbeat-action-query, `+heartbeat.action.query+`>>
|No default
|Specifies a query that the connector executes on the source database when the connector sends a heartbeat message. +
 +
This is useful for resolving the situation described in {link-prefix}:{link-postgresql-connector}#postgresql-wal-disk-space[WAL disk space consumption], where capturing changes from a low-traffic database on the same host as a high-traffic database prevents {prodname} from processing WAL records and thus acknowledging WAL positions with the database. To address this situation, create a heartbeat table in the low-traffic database, and set this property to a statement that inserts records into that table, for example:  +
 +
`INSERT INTO test_heartbeat_table (text) VALUES ('test_heartbeat')` +
 +
This allows the connector to receive changes from the low-traffic database and acknowledge their LSNs, which prevents unbounded WAL growth on the database host.

|[[postgresql-property-schema-refresh-mode]]<<postgresql-property-schema-refresh-mode, `+schema.refresh.mode+`>>
|`columns_diff`
|Specify the conditions that trigger a refresh of the in-memory schema for a table. +
 +
`columns_diff` is the safest mode. It ensures that the in-memory schema stays in sync with the database table's schema at all times. +
 +
`columns_diff_exclude_unchanged_toast` instructs the connector to refresh the in-memory schema cache if there is a discrepancy with the schema derived from the incoming message, unless unchanged TOASTable data fully accounts for the discrepancy. +
 +
This setting can significantly improve connector performance if there are frequently-updated tables that have TOASTed data that are rarely part of updates. However, it is possible for the in-memory schema to
become outdated if TOASTable columns are dropped from the table.

|[[postgresql-property-snapshot-delay-ms]]<<postgresql-property-snapshot-delay-ms, `+snapshot.delay.ms+`>>
|No default
|An interval in milliseconds that the connector should wait before performing a snapshot when the connector starts. If you are starting multiple connectors in a cluster, this property is useful for avoiding snapshot interruptions, which might cause re-balancing of connectors.

|[[postgresql-property-snapshot-fetch-size]]<<postgresql-property-snapshot-fetch-size, `+snapshot.fetch.size+`>>
|`10240`
|During a snapshot, the connector reads table content in batches of rows. This property specifies the maximum number of rows in a batch.

|[[postgresql-property-slot-stream-params]]<<postgresql-property-slot-stream-params, `+slot.stream.params+`>>
|No default
|Semicolon separated list of parameters to pass to the configured logical decoding plug-in. For example, `add-tables=public.table,public.table2;include-lsn=true`.

ifdef::community[]
If you are using the `wal2json` plug-in, this property is useful for enabling server-side table filtering. Allowed values depend on the configured plug-in.
endif::community[]

|[[postgresql-property-sanitize-field-names]]<<postgresql-property-sanitize-field-names, `+sanitize.field.names+`>>
|`true` if connector configuration sets the `key.converter` or `value.converter` property to the Avro converter.

`false` if not.
|Indicates whether field names are sanitized to adhere to {link-prefix}:{link-avro-serialization}#avro-naming[Avro naming requirements].

|[[postgresql-property-slot-max-retries]]<<postgresql-property-slot-max-retries, `+slot.max.retries+`>>
|`6`
|If connecting to a replication slot fails, this is the maximum number of consecutive attempts to connect.

|[[postgresql-property-slot-retry-delay-ms]]<<postgresql-property-slot-retry-delay-ms, `+slot.retry.delay.ms+`>> +
|`10000` (10 seconds)
|The number of milliseconds to wait between retry attempts when the connector fails to connect to a replication slot.

|[[postgresql-property-toasted-value-placeholder]]<<postgresql-property-toasted-value-placeholder, `+toasted.value.placeholder+`>>
|`__debezium_unavailable_value`
|Specifies the constant that the connector provides to indicate that the original value is a toasted value that is not provided by the database.
If the setting of `toasted.value.placeholder` starts with the `hex:` prefix it is expected that the rest of the string represents hexadecimally encoded octets. See xref:postgresql-toasted-values[toasted values] for additional details. +
 +
_This option is deprecated, please use `unavailable.value.placeholder` instead._

|[[postgresql-property-unavailable-value-placeholder]]<<postgresql-property-unavailable-value-placeholder, `+unavailable.value.placeholder+`>>
|`__debezium_unavailable_value`
|Specifies the constant that the connector provides to indicate that the original value is a toasted value that is not provided by the database.
If the setting of `unavailable.value.placeholder` starts with the `hex:` prefix it is expected that the rest of the string represents hexadecimally encoded octets. See xref:postgresql-toasted-values[toasted values] for additional details.

|[[postgresql-property-provide-transaction-metadata]]<<postgresql-property-provide-transaction-metadata, `+provide.transaction.metadata+`>>
|`false`
|Determines whether the connector generates events with transaction boundaries and enriches change event envelopes with transaction metadata. Specify `true` if you want the connector to do this. See {link-prefix}:{link-postgresql-connector}#postgresql-transaction-metadata[Transaction metadata] for details.

|[[postgresql-property-transaction-topic]]<<postgresql-property-transaction-topic, `transaction.topic`>>
|`${database.server.name}.transaction`
|Controls the name of the topic to which the connector sends transaction metadata messages. The placeholder `${database.server.name}` can be used for referring to the connector's logical name; defaults to `${database.server.name}.transaction`, for example `dbserver1.transaction`.

|[[postgresql-property-retriable-restart-connector-wait-ms]]<<postgresql-property-retriable-restart-connector-wait-ms, `+retriable.restart.connector.wait.ms+`>> +
|10000 (10 seconds)
|The number of milliseconds to wait before restarting a connector after a retriable error occurs.

|[[postgresql-property-skipped-operations]]<<postgresql-property-skipped-operations, `+skipped.operations+`>>
|No default
|A comma-separated list of operation types that will be skipped during streaming.
The operations include: `c` for inserts/create, `u` for updates, and `d` for deletes.
By default, no operations are skipped.

|[[postgresql-property-signal-data-collection]]<<postgresql-property-signal-data-collection, `+signal.data.collection+`>>
|No default
|Fully-qualified name of the data collection that is used to send {link-prefix}:{link-signalling}[signals] to the connector.
The name format is _schema-name.table-name_.

|===

[id="postgresql-pass-through-properties"]
.Pass-through connector configuration properties
The connector also supports _pass-through_ configuration properties that are used when creating the Kafka producer and consumer.

Be sure to consult the {link-kafka-docs}.html[Kafka documentation] for all of the configuration properties for Kafka producers and consumers. The PostgreSQL connector does use the {link-kafka-docs}.html#consumerconfigs[new consumer configuration properties].


// Type: assembly
// ModuleID: monitoring-debezium-postgresql-connector-performance
// Title: Monitoring {prodname} PostgreSQL connector performance
[[postgresql-monitoring]]
== Monitoring

The {prodname} PostgreSQL connector provides two types of metrics that are in addition to the built-in support for JMX metrics that Zookeeper, Kafka, and Kafka Connect provide.

* {link-prefix}:{link-postgresql-connector}#postgresql-snapshot-metrics[Snapshot metrics] provide information about connector operation while performing a snapshot.
* {link-prefix}:{link-postgresql-connector}#postgresql-streaming-metrics[Streaming metrics] provide information about connector operation when the connector is capturing changes and streaming change event records.

{link-prefix}:{link-debezium-monitoring}#monitoring-debezium[{prodname} monitoring documentation] provides details for how to expose these metrics by using JMX.

// Type: reference
// ModuleID: monitoring-debezium-during-snapshots-of-postgresql-databases
// Title: Monitoring {prodname} during snapshots of PostgreSQL databases
[[postgresql-snapshot-metrics]]
=== Snapshot metrics

include::{partialsdir}/modules/all-connectors/ref-connector-monitoring-snapshot-metrics.adoc[leveloffset=+1]

include::{partialsdir}/modules/all-connectors/ref-connector-monitoring-incremental-snapshot-metrics.adoc[leveloffset=+1]

// Type: reference
// ModuleID: monitoring-debezium-postgresql-connector-record-streaming
// Title: Monitoring {prodname} PostgreSQL connector record streaming
[[postgresql-streaming-metrics]]
=== Streaming metrics

include::{partialsdir}/modules/all-connectors/ref-connector-monitoring-streaming-metrics.adoc[leveloffset=+1]



// Type: reference
// ModuleID: how-debezium-postgresql-connectors-handle-faults-and-problems
// Title: How {prodname} PostgreSQL connectors handle faults and problems
[[postgresql-when-things-go-wrong]]
== Behavior when things go wrong

{prodname} is a distributed system that captures all changes in multiple upstream databases; it never misses or loses an event. When the system is operating normally or being managed carefully then {prodname} provides _exactly once_ delivery of every change event record.

If a fault does happen then the system does not lose any events. However, while it is recovering from the fault, it might repeat some change events. In these abnormal situations, {prodname}, like Kafka, provides _at least once_ delivery of change events.

ifdef::community[]
The rest of this section describes how {prodname} handles various kinds of faults and problems.
endif::community[]

ifdef::product[]
Details are in the following sections:

* xref:postgresql-connector-configuration-and-startup-errors[]
* xref:postgresql-becomes-unavailable[]
* xref:postgresql-cluster-failures[]
* xref:postgresql-kafka-connect-process-stops-gracefully[]
* xref:postgresql-kafka-connect-process-crashes[]
* xref:postgresql-kafka-becomes-unavailable[]
* xref:postgresql-connector-is-stopped-for-a-duration[]
endif::product[]

[id="postgresql-connector-configuration-and-startup-errors"]
=== Configuration and startup errors

In the following situations, the connector fails when trying to start, reports an error/exception in the log, and stops running:

* The connector's configuration is invalid.
* The connector cannot successfully connect to PostgreSQL by using the specified connection parameters.
* The connector is restarting from a previously-recorded position in the PostgreSQL WAL (by using the LSN) and PostgreSQL no longer has that history available.

In these cases, the error message has details about the problem and possibly a suggested workaround. After you correct the configuration or address the PostgreSQL problem, restart the connector.

[id="postgresql-becomes-unavailable"]
=== PostgreSQL becomes unavailable

When the connector is running, the PostgreSQL server that it is connected to could become unavailable for any number of reasons. If this happens, the connector fails with an error and stops. When the server is available again, restart the connector.

The PostgreSQL connector externally stores the last processed offset in the form of a PostgreSQL LSN. After a connector restarts and connects to a server instance, the connector communicates with the server to continue streaming from that particular offset. This offset is available as long as the {prodname} replication slot remains intact.  Never drop a replication slot on the primary server or you will lose data. See the next section for failure cases in which a slot has been removed.

[id="postgresql-cluster-failures"]
=== Cluster failures

As of release 12, PostgreSQL allows logical replication slots _only on primary servers_. This means that you can point a {prodname} PostgreSQL connector to only the active primary server of a database cluster.
Also, replication slots themselves are not propagated to replicas.
If the primary server goes down, a new primary must be promoted.

ifdef::community[]
The new primary must have the {link-prefix}:{link-postgresql-connector}#installing-postgresql-output-plugin[logical decoding plug-in] installed and a replication slot that is configured for use by the plug-in and the database for which you want to capture changes. Only then can you point the connector to the new server and restart the connector.
endif::community[]

ifdef::product[]
The new primary must have a replication slot that is configured for use by the `pgoutput` plug-in and the database in which you want to capture changes. Only then can you point the connector to the new server and restart the connector.
endif::product[]

There are important caveats when failovers occur and you should pause {prodname} until you can verify that you have an intact replication slot that has not lost data. After a failover:

* There must be a process that re-creates the {prodname} replication slot before allowing the application to write to the *new* primary. This is crucial. Without this process, your application can miss change events.

* You might need to verify that {prodname} was able to read all changes in the slot **before the old primary failed**.

One reliable method of recovering and verifying whether any changes were lost is to recover a backup of the failed primary to the point immediately before it failed. While this can be administratively difficult, it allows you to inspect the replication slot for any unconsumed changes.

ifdef::community[]

[NOTE]
====
There are discussions in the PostgreSQL community around a feature called `failover slots` that would help mitigate this problem, but as of PostgreSQL 12, they have not been implemented.  However, there is active development for PostgreSQL 13 to support logical decoding on standbys, which is a major requirement to make failover possible. You can find more about this in this link:"https://www.postgresql.org/message-id/CAJ3gD9fE=0w50sRagcs+jrktBXuJAWGZQdSTMa57CCY+Dh-xbg@mail.gmail.com"[community thread].

More about the concept of failover slots is in link:http://blog.2ndquadrant.com/failover-slots-postgresql[this blog post].
====
endif::community[]

[id="postgresql-kafka-connect-process-stops-gracefully"]
=== Kafka Connect process stops gracefully

Suppose that Kafka Connect is being run in distributed mode and a Kafka Connect process is stopped gracefully. Prior to shutting down that process, Kafka Connect migrates the process's connector tasks to another Kafka Connect process in that group. The new connector tasks start processing exactly where the prior tasks stopped. There is a short delay in processing while the connector tasks are stopped gracefully and restarted on the new processes.

[id="postgresql-kafka-connect-process-crashes"]
=== Kafka Connect process crashes

If the Kafka Connector process stops unexpectedly, any connector tasks it was running terminate without recording their most recently processed offsets. When Kafka Connect is being run in distributed mode, Kafka Connect restarts those connector tasks on other processes. However, PostgreSQL connectors resume from the last offset that was _recorded_ by the earlier processes. This means that the new replacement tasks might generate some of the same change events that were processed just prior to the crash. The number of duplicate events depends on the offset flush period and the volume of data changes just before the crash.

Because there is a chance that some events might be duplicated during a recovery from failure, consumers should always anticipate some duplicate events. {prodname} changes are idempotent, so a sequence of events always results in the same state.

In each change event record, {prodname} connectors insert source-specific information about the origin of the event, including the PostgreSQL server's time of the event, the ID of the server transaction, and the position in the write-ahead log where the transaction changes were written. Consumers can keep track of this information, especially the LSN, to determine whether an event is a duplicate.

[id="postgresql-kafka-becomes-unavailable"]
=== Kafka becomes unavailable

As the connector generates change events, the Kafka Connect framework records those events in Kafka by using the Kafka producer API. Periodically, at a frequency that you specify in the Kafka Connect configuration, Kafka Connect records the latest offset that appears in those change events. If the Kafka brokers become unavailable, the Kafka Connect process that is running the connectors repeatedly tries to reconnect to the Kafka brokers. In other words, the connector tasks pause until a connection can be re-established, at which point the connectors resume exactly where they left off.

[id="postgresql-connector-is-stopped-for-a-duration"]
=== Connector is stopped for a duration

If the connector is gracefully stopped, the database can continue to be used. Any changes are recorded in the PostgreSQL WAL. When the connector restarts, it resumes streaming changes where it left off. That is, it generates change event records for all database changes that were made while the connector was stopped.

A properly configured Kafka cluster is able to handle massive throughput. Kafka Connect is written according to Kafka best practices, and given enough resources a Kafka Connect connector can also handle very large numbers of database change events. Because of this, after being stopped for a while, when a {prodname} connector restarts, it is very likely to catch up with the database changes that were made while it was stopped. How quickly this happens depends on the capabilities and performance of Kafka and the volume of changes being made to the data in PostgreSQL.<|MERGE_RESOLUTION|>--- conflicted
+++ resolved
@@ -2738,7 +2738,6 @@
  +
 To establish a custom message key for a table, list the table, followed by the columns to use as the message key.
 Each list entry takes the following format: +
-<<<<<<< HEAD
  +
 `_<fully-qualified_tableName>_:_<keyColumn>_,_<keyColumn>_` +
  +
@@ -2755,24 +2754,6 @@
  +
 `inventory.customers:pk1,pk2;(.*).purchaseorders:pk3,pk4` +
  +
-=======
- +
-`_<fully-qualified_tableName>_:_<keyColumn>_,_<keyColumn>_` +
- +
-To base a table key on multiple column names, insert commas between the column names.
-
-Each fully-qualified table name is a regular expression in the following format: +
- +
-`_<schemaName>_._<tableName>_` +
- +
-The property can include entries for multiple tables.
-Use a semicolon to separate table entries in the list. +
- +
-The following example sets the message key for the tables `inventory.customers` and `purchase.orders`: +
- +
-`inventory.customers:pk1,pk2;(.*).purchaseorders:pk3,pk4` +
- +
->>>>>>> d811b5ed
 For the table `inventory.customer`, the columns `pk1` and `pk2` are specified as the message key.
 For the `purchaseorders` tables in any schema, the columns `pk3` and `pk4` server as the message key.
 
