// Category: debezium-using
// Type: assembly
[id="debezium-connector-for-db2"]
= {prodname} connector for Db2

:context: db2
:mbean-name: {context}
ifdef::community[]

:toc:
:toc-placement: macro
:linkattrs:
:icons: font
:source-highlighter: highlight.js

toc::[]
endif::community[]

{prodname}'s Db2 connector can capture row-level changes in the tables of a Db2 database. This connector is strongly inspired by the {prodname} implementation of SQL Server, which uses a SQL-based polling model that puts tables into "capture mode". When a table is in capture mode, the {prodname} Db2 connector generates and streams a change event for each row-level update to that table.

A table that is in capture mode has an associated change-data table, which Db2 creates. For each change to a table that is in capture mode, Db2 adds data about that change to the table's associated change-data table. A change-data table contains an entry for each state of a row. It also has special entries for deletions. The {prodname} Db2 connector reads change events from change-data tables and emits the events to Kafka topics.

The first time a {prodname} Db2 connector connects to a Db2 database, the connector reads a consistent snapshot of the tables for which the connector is configured to capture changes. By default, this is all non-system tables. There are connector configuration properties that let you specify which tables to put into capture mode, or which tables to exclude from capture mode.

When the snapshot is complete the connector begins emitting change events for committed updates to tables that are in capture mode. By default, change events for a particular table go to a Kafka topic that has the same name as the table. Applications and services consume change events from these topics.

[NOTE]
====
The connector requires the use of the abstract syntax notation (ASN) libraries, which are available as a standard part of Db2 for Linux.
To use the ASN libraries, you must have a license for IBM InfoSphere Data Replication (IIDR).
You do not have to install IIDR to use the ASN libraries.
====

ifdef::community[]
The Db2 connector has been tested with Db2 for Linux.
It is expected that the connector would also work on other platforms such as Windows,
and we'd love to get your feedback if you can confirm this to be the case.
endif::community[]

ifdef::product[]

Information and procedures for using a {prodname} Db2 connector is organized as follows:

* xref:overview-of-debezium-db2-connector[]
* xref:how-debezium-db2-connectors-work[]
* xref:descriptions-of-debezium-db2-connector-data-change-events[]
* xref:how-debezium-db2-connectors-map-data-types[]
* xref:setting-up-db2-to-run-a-debezium-connector[]
* xref:deployment-of-debezium-db2-connectors[]
* xref:monitoring-debezium-db2-connector-performance[]
* xref:managing-debezium-db2-connectors[]
* xref:updating-schemas-for-db2-tables-in-capture-mode-for-debezium-connectors[]

endif::product[]

// Type: concept
// Title: Overview of {prodname} Db2 connector
// ModuleID: overview-of-debezium-db2-connector
[[db2-overview]]
== Overview

The {prodname} Db2 connector is based on the link:https://www.ibm.com/support/pages/q-replication-and-sql-replication-product-documentation-pdf-format-version-101-linux-unix-and-windows[ASN Capture/Apply agents]
that enable SQL Replication in Db2. A capture agent:

* Generates change-data tables for tables that are in capture mode.
* Monitors tables in capture mode and stores change events for updates to those tables in their corresponding change-data tables.

The {prodname} connector uses a SQL interface to query change-data tables for  change events.

The database administrator must put the tables for which you want to capture changes into capture mode. For convenience and for automating testing, there are {link-prefix}:{link-db2-connector}#managing-debezium-db2-connectors[{prodname} user-defined functions (UDFs)] in C that you can compile and then use to do the following management tasks:

* Start, stop, and reinitialize the ASN agent
* Put tables into capture mode
* Create the replication (ASN) schemas and change-data tables
* Remove tables from capture mode

Alternatively, you can use Db2 control commands to accomplish these tasks.

After the tables of interest are in capture mode, the connector reads their corresponding change-data tables to obtain change events for table updates. The connector emits a change event for each row-level insert, update, and delete operation to a Kafka topic that has the same name as the changed table. This is default behavior that you can modify. Client applications read the Kafka topics that correspond to the database tables of interest and can react to each row-level change event.

Typically, the database administrator puts a table into capture mode in the middle of the life of a table. This means that the connector does not have the complete history of all changes that have been made to the table. Therefore, when the Db2 connector first connects to a particular Db2 database, it starts by performing a _consistent snapshot_ of each table that is in capture mode. After the connector completes the snapshot, the connector streams change events from the point at which the snapshot was made. In this way, the connector starts with a consistent view of the tables that are in capture mode, and does not drop any changes that were made while it was performing the snapshot.

{prodname} connectors are tolerant of failures. As the connector reads and produces change events, it records the log sequence number (LSN) of the change-data table entry. The LSN is the position of the change event in the database log. If the connector stops for any reason, including communication failures, network problems, or crashes, upon restarting it continues reading the change-data tables where it left off. This includes snapshots. That is, if the snapshot was not complete when the connector stopped, upon restart the connector begins a new snapshot.

// Type: assembly
// ModuleID: how-debezium-db2-connectors-work
// Title: How {prodname} Db2 connectors work
[[how-the-db2-connector-works]]
== How the connector works

To optimally configure and run a {prodname} Db2 connector, it is helpful to understand how the connector performs snapshots, streams change events, determines Kafka topic names, and handles schema changes.

ifdef::product[]
Details are in the following topics:

* xref:how-debezium-db2-connectors-perform-database-snapshots[]
* xref:how-debezium-db2-connectors-read-change-data-tables[]
* xref:default-names-of-kafka-topics-that-receive-db2-change-event-records[]
* xref:about-the-debezium-db2-connector-schema-change-topic[]
* xref:debezium-db2-connector-generated-events-that-represent-transaction-boundaries[]

endif::product[]

// Type: concept
// ModuleID: how-debezium-db2-connectors-perform-database-snapshots
// Title: How {prodname} Db2 connectors perform database snapshots
[[db2-snapshots]]
=== Snapshots

Db2`s replication feature is not designed to store the complete history of database changes. Consequently, when a {prodname} Db2 connector connects to a database for the first time, it takes a consistent snapshot of tables that are in capture mode and streams this state to Kafka. This establishes the baseline for table content.

By default, when a Db2 connector performs a snapshot, it does the following:

. Determines which tables are in capture mode, and thus must be included in the snapshot. By default, all non-system tables are in capture mode. Connector configuration properties, such as `table.exclude.list` and `table.include.list` let you specify which tables should be in capture mode.
. Obtains a lock on each of the tables in capture mode. This ensures that no schema changes can occur in those tables during the snapshot.
The level of the lock is determined by the `snapshot.isolation.mode` connector  configuration property.
. Reads the highest (most recent) LSN position in the server's transaction log.
. Captures the schema of all tables that are in capture mode. The connector persists this information in its internal database history topic.
. Optional, releases the locks obtained in step 2. Typically, these locks are held for only a short time.
. At the LSN position read in step 3, the connector scans the capture mode tables as well as their schemas. During the scan, the connector:
.. Confirms that the table was created before the start of the snapshot. If it was not, the snapshot skips that table. After the snapshot is complete, and the connector starts emitting change events, the connector produces change events for any tables that were created during the snapshot.
.. Produces a _read_ event for each row in each table that is in capture mode. All _read_ events contain the same LSN position, which is the LSN position that was obtained in step 3.
.. Emits each _read_ event to the Kafka topic that has the same name as the table.
. Records the successful completion of the snapshot in the connector offsets.

include::{partialsdir}/modules/all-connectors/ref-connector-incremental-snapshot.adoc[leveloffset=+3]

// Type: concept
// Title: How {prodname} Db2 connectors read change-data tables
[id="how-debezium-db2-connectors-read-change-data-tables"]
=== Change-data tables

After a complete snapshot, when a {prodname} Db2 connector starts for the first time, the connector identifies the change-data table for each source table that is in capture mode.
The connector does the following for each change-data table:

. Reads change events that were created between the last stored, highest LSN and the current, highest LSN.
. Orders the change events according to the commit LSN and the change LSN for each event.
  This ensures that the connector emits the change events in the order in which the table changes occurred.
. Passes commit and change LSNs as offsets to Kafka Connect.
. Stores the highest LSN that the connector passed to Kafka Connect.

After a restart, the connector resumes emitting change events from the offset (commit and change LSNs) where it left off.
While the connector is running and emitting change events, if you remove a table from capture mode or add a table to capture mode, the connector detects the change, and modifies its behavior accordingly.

// Type: concept
// ModuleID: default-names-of-kafka-topics-that-receive-db2-change-event-records
// Title: Default names of Kafka topics that receive {prodname} Db2 change event records
[[db2-topic-names]]
=== Topic names

By default, the Db2 connector writes change events for all of the `INSERT`, `UPDATE`, and `DELETE` operations that occur in a table to a single Apache Kafka topic that is specific to that table.
The connector uses the following convention to name change event topics:

_databaseName_._schemaName_._tableName_

The following list provides definitions for the components of the default name:

_databaseName_:: The logical name of the connector as specified by the xref:db2-property-database-server-name[`database.server.name`] connector configuration property.

_schemaName_:: The name of the schema in which the operation occurred.

_tableName_:: The name of the table in which the operation occurred.

For example, consider a Db2 installation with the `mydatabase` database,  which contains four tables: `PRODUCTS`, `PRODUCTS_ON_HAND`, `CUSTOMERS`, and `ORDERS` that are in the `MYSCHEMA` schema. The connector would emit events to these four Kafka topics:

* `mydatabase.MYSCHEMA.PRODUCTS`
* `mydatabase.MYSCHEMA.PRODUCTS_ON_HAND`
* `mydatabase.MYSCHEMA.CUSTOMERS`
* `mydatabase.MYSCHEMA.ORDERS`

The connector applies similar naming conventions to label its internal database history topics, xref:about-the-debezium-db2-connector-schema-change-topic[schema change topics], and xref:db2-transaction-metadata[transaction metadata topics].

If the default topic name do not meet your requirements, you can configure custom topic names.
To configure custom topic names, you specify regular expressions in the logical topic routing SMT.
For more information about using the logical topic routing SMT to customize topic naming, see {link-prefix}:{link-topic-routing}#topic-routing[Topic routing].

// Type: concept
// Title: About the {prodname} Db2 connector schema change topic
[id="about-the-debezium-db2-connector-schema-change-topic"]
=== Schema change topic

You can configure a {prodname} Db2 connector to produce schema change events that describe schema changes that are applied to captured tables in the database.

{prodname} emits a message to the schema change topic when:

* A new table goes into capture mode.
* A table is removed from capture mode.
* During a {link-prefix}:{link-db2-connector}#db2-schema-evolution[database schema update], there is a change in the schema for a table that is in capture mode.

<<<<<<< HEAD
The connector writes schema change events to a Kafka schema change topic that has the name `_<serverName>_` where `_<serverName>_` is the logical server name that is specified in the xref:mysql-property-database-server-name[`database.server.name`] connector configuration property.
=======
The connector writes schema change events to a Kafka schema change topic that has the name `_<serverName>_` where `_<serverName>_` is the logical server name that is specified in the xref:db2-property-database-server-name[`database.server.name`] connector configuration property.
>>>>>>> d811b5ed
Messages that the connector sends to the schema change topic contain a payload that includes the following elements:

`databaseName`:: The name of the database to which the statements are applied.
The value of `databaseName` serves as the message key.
`pos`:: The position in the binlog where the statements appear.
`tableChanges`::  A structured representation of the entire table schema after the schema change.
The `tableChanges` field contains an array that includes entries for each column of the table.
Because the structured representation presents data in JSON or Avro format, consumers can easily read messages without first processing them through a DDL parser.

[IMPORTANT]
====
For a table that is in capture mode, the connector not only stores the history of schema changes in the schema change topic, but also in an internal database history topic.
The internal database history topic is for connector use only and it is not intended for direct use by consuming applications.
Ensure that applications that require notifications about schema changes consume that information only from the schema change topic.
====

[IMPORTANT]
====
Never partition the database history topic.
For the database history topic to function correctly, it must maintain a consistent, global order of the event records that the connector emits to it.

To ensure that the topic is not split among partitions, set the partition count for the topic by using one of the following methods:

* If you create the database history topic manually, specify a partition count of `1`.
* If you use the Apache Kafka broker to create the database history topic automatically, the topic is created, set the value of the link:{link-kafka-docs}/#brokerconfigs_num.partitions[Kafka `num.partitions`] configuration option to `1`.
====

[WARNING]
====
The format of messages that a connector emits to its schema change topic is in an incubating state and can change without notice.
====

.Example: Message emitted to the Db2 connector schema change topic
The following example shows a message in the schema change topic.
The message contains a logical representation of the table schema.

[source,json,indent=0,subs="+attributes"]
----
{
  "schema": {
  ...
  },
  "payload": {
    "source": {
      "version": "{debezium-version}",
      "connector": "db2",
      "name": "db2",
      "ts_ms": 1588252618953,
      "snapshot": "true",
      "db": "testdb",
      "schema": "DB2INST1",
      "table": "CUSTOMERS",
      "change_lsn": null,
      "commit_lsn": "00000025:00000d98:00a2",
      "event_serial_no": null
    },
    "databaseName": "TESTDB", // <1>
    "schemaName": "DB2INST1",
    "ddl": null, // <2>
    "tableChanges": [ // <3>
      {
        "type": "CREATE", // <4>
        "id": "\"DB2INST1\".\"CUSTOMERS\"", // <5>
        "table": { // <6>
          "defaultCharsetName": null,
          "primaryKeyColumnNames": [ // <7>
            "ID"
          ],
          "columns": [ // <8>
            {
              "name": "ID",
              "jdbcType": 4,
              "nativeType": null,
              "typeName": "int identity",
              "typeExpression": "int identity",
              "charsetName": null,
              "length": 10,
              "scale": 0,
              "position": 1,
              "optional": false,
              "autoIncremented": false,
              "generated": false
            },
            {
              "name": "FIRST_NAME",
              "jdbcType": 12,
              "nativeType": null,
              "typeName": "varchar",
              "typeExpression": "varchar",
              "charsetName": null,
              "length": 255,
              "scale": null,
              "position": 2,
              "optional": false,
              "autoIncremented": false,
              "generated": false
            },
            {
              "name": "LAST_NAME",
              "jdbcType": 12,
              "nativeType": null,
              "typeName": "varchar",
              "typeExpression": "varchar",
              "charsetName": null,
              "length": 255,
              "scale": null,
              "position": 3,
              "optional": false,
              "autoIncremented": false,
              "generated": false
            },
            {
              "name": "EMAIL",
              "jdbcType": 12,
              "nativeType": null,
              "typeName": "varchar",
              "typeExpression": "varchar",
              "charsetName": null,
              "length": 255,
              "scale": null,
              "position": 4,
              "optional": false,
              "autoIncremented": false,
              "generated": false
            }
          ]
        }
      }
    ]
  }
}
----

.Descriptions of fields in messages emitted to the schema change topic
[cols="1,3,6",options="header"]
|===
|Item |Field name |Description

|1
|`databaseName` +
`schemaName`
|Identifies the database and the schema that contain the change.

|2
|`ddl`
|Always `null` for the Db2 connector.
For other connectors, this field contains the DDL responsible for the schema change.
This DDL is not available to Db2 connectors.

|3
|`tableChanges`
|An array of one or more items that contain the schema changes generated by a DDL command.

|4
|`type`
a|Describes the kind of change. The value is one of the following:

* `CREATE` - table created
* `ALTER` - table modified
* `DROP` - table deleted

|5
|`id`
|Full identifier of the table that was created, altered, or dropped.

|6
|`table`
|Represents table metadata after the applied change.

|7
|`primaryKeyColumnNames`
|List of columns that compose the table's primary key.

|8
|`columns`
|Metadata for each column in the changed table.

|===

In messages that the connector sends to the schema change topic, the message key is the name of the database that contains the schema change.
In the following example, the `payload` field contains the key:

[source,json,indent=0,subs="+attributes"]
----
{
  "schema": {
    "type": "struct",
    "fields": [
      {
        "type": "string",
        "optional": false,
        "field": "databaseName"
      }
    ],
    "optional": false,
    "name": "io.debezium.connector.db2.SchemaChangeKey"
  },
  "payload": {
    "databaseName": "TESTDB"
  }
}
----


// Type: concept
// ModuleID: debezium-db2-connector-generated-events-that-represent-transaction-boundaries
// Title: {prodname} Db2 connector-generated events that represent transaction boundaries
[[db2-transaction-metadata]]
=== Transaction metadata

{prodname} can generate events that represent transaction boundaries and that enrich change data event messages.

[NOTE]
.Limits on when {prodname} receives transaction metadata
====
{prodname} registers and receives metadata only for transactions that occur after you deploy the connector.
Metadata for transactions that occur before you deploy the connector is not available.
====

{prodname} generates transaction boundary events for the `BEGIN` and `END` delimiters in every transaction.
Transaction boundary events contain the following fields:

`status`:: `BEGIN` or `END`.
`id`:: String representation of the unique transaction identifier.
`event_count` (for `END` events):: Total number of events emitted by the transaction.
`data_collections` (for `END` events):: An array of pairs of `data_collection` and `event_count` elements.
that indicates the number of events that the connector emits for changes that originate from a data collection.

.Example

[source,json,indent=0,subs="+attributes"]
----
{
  "status": "BEGIN",
  "id": "00000025:00000d08:0025",
  "event_count": null,
  "data_collections": null
}

{
  "status": "END",
  "id": "00000025:00000d08:0025",
  "event_count": 2,
  "data_collections": [
    {
      "data_collection": "testDB.dbo.tablea",
      "event_count": 1
    },
    {
      "data_collection": "testDB.dbo.tableb",
      "event_count": 1
    }
  ]
}
----

<<<<<<< HEAD
The connector emits transaction events to the xref:db2-property-database-server-name[`_<database.server.name>_`]`.transaction` topic.
=======
Unless overridden via the xref:db2-property-transaction-topic[`transaction.topic`] option,
the connector emits transaction events to the xref:db2-property-database-server-name[`_<database.server.name>_`]`.transaction` topic.
>>>>>>> d811b5ed

.Data change event enrichment

When transaction metadata is enabled the connector enriches the change event  `Envelope` with a new `transaction` field.
This field provides information about every event in the form of a composite of fields:

`id`:: String representation of unique transaction identifier.
`total_order`:: The absolute position of the event among all events generated by the transaction.
`data_collection_order`:: The per-data collection position of the event among all events that were emitted by the transaction.

Following is an example of a message:

[source,json,indent=0,subs="+attributes"]
----
{
  "before": null,
  "after": {
    "pk": "2",
    "aa": "1"
  },
  "source": {
...
  },
  "op": "c",
  "ts_ms": "1580390884335",
  "transaction": {
    "id": "00000025:00000d08:0025",
    "total_order": "1",
    "data_collection_order": "1"
  }
}
----

// Type: assembly
// ModuleID: descriptions-of-debezium-db2-connector-data-change-events
// Title: Descriptions of {prodname} Db2 connector data change events
[[db2-events]]
== Data change events

The {prodname} Db2 connector generates a data change event for each row-level `INSERT`, `UPDATE`, and `DELETE` operation. Each event contains a key and a value. The structure of the key and the value depends on the table that was changed.

{prodname} and Kafka Connect are designed around _continuous streams of event messages_. However, the structure of these events may change over time, which can be difficult for consumers to handle. To address this, each event contains the schema for its content or, if you are using a schema registry, a schema ID that a consumer can use to obtain the schema from the registry. This makes each event self-contained.

The following skeleton JSON shows the basic four parts of a change event. However, how you configure the Kafka Connect converter that you choose to use in your application determines the representation of these four parts in change events. A `schema` field is in a change event only when you configure the converter to produce it. Likewise, the event key and event payload are in a change event only if you configure a converter to produce it. If you use the JSON converter and you configure it to produce all four basic change event parts, change events have this structure:

[source,json,index=0]
----
{
 "schema": { // <1>
   ...
  },
 "payload": { // <2>
   ...
 },
 "schema": { // <3>
   ...
 },
 "payload": { // <4>
   ...
 },
}
----

.Overview of change event basic content
[cols="1,2,7",options="header"]
|===
|Item |Field name |Description

|1
|`schema`
|The first `schema` field is part of the event key. It specifies a Kafka Connect schema that describes what is in the event key's `payload` portion. In other words, the first `schema` field describes the structure of the primary key, or the unique key if the table does not have a primary key, for the table that was changed. +
 +
It is possible to override the table's primary key by setting the {link-prefix}:{link-db2-connector}#db2-property-message-key-columns[`message.key.columns` connector configuration property]. In this case, the first schema field describes the structure of the the key identified by that property.

|2
|`payload`
|The first `payload` field is part of the event key. It has the structure described by the previous `schema` field and it contains the key for the row that was changed.

|3
|`schema`
|The second `schema` field is part of the event value. It specifies the Kafka Connect schema that describes what is in the event value's `payload` portion. In other words, the second `schema` describes the structure of the row that was changed. Typically, this schema contains nested schemas.

|4
|`payload`
|The second `payload` field is part of the event value. It has the structure described by the previous `schema` field and it contains the actual data for the row that was changed.

|===

By default, the connector streams change event records to topics with names that are the same as the event's originating table. See {link-prefix}:{link-db2-connector}#db2-topic-names[topic names].

[WARNING]
====
The {prodname} Db2 connector ensures that all Kafka Connect schema names adhere to the link:http://avro.apache.org/docs/current/spec.html#names[Avro schema name format]. This means that the logical server name must start with a Latin letter or an underscore, that is, a-z, A-Z, or \_. Each remaining character in the logical server name and each character in the database and table names must be a Latin letter, a digit, or an underscore, that is, a-z, A-Z, 0-9, or \_. If there is an invalid character it is replaced with an underscore character.

This can lead to unexpected conflicts if the logical server name, a database name, or a table name contains invalid characters, and the only characters that distinguish names from one another are invalid and thus replaced with underscores.

Also, Db2 names for databases, schemas, and tables can be case sensitive. This means that the connector could emit event records for more than one table to the same Kafka topic.
====

ifdef::product[]
Details are in the following topics:

* xref:about-keys-in-debezium-db2-change-events[]
* xref:about-values-in-debezium-db2-change-events[]

endif::product[]

// Type: concept
// ModuleID: about-keys-in-debezium-db2-change-events
// Title: About keys in {prodname} db2 change events
[[db2-change-event-keys]]
=== Change event keys

A change event's key contains the schema for the changed table's key and the changed row's actual key. Both the schema and its corresponding payload contain a field for each column in the changed table's `PRIMARY KEY` (or unique constraint) at the time the connector created the event.

Consider the following `customers` table, which is followed by an example of a change event key for this table.

.Example table
[source,sql,indent=0]
----
CREATE TABLE customers (
 ID INTEGER IDENTITY(1001,1) NOT NULL PRIMARY KEY,
 FIRST_NAME VARCHAR(255) NOT NULL,
 LAST_NAME VARCHAR(255) NOT NULL,
 EMAIL VARCHAR(255) NOT NULL UNIQUE
);
----

.Example change event key
Every change event that captures a change to the `customers` table has the same event key schema. For as long as the `customers` table has the previous definition, every change event that captures a change to the `customers` table has the following key structure. In JSON, it looks like this:

[source,json,indent=0]
----
{
    "schema": {  // <1>
        "type": "struct",
        "fields": [  // <2>
            {
                "type": "int32",
                "optional": false,
                "field": "ID"
            }
        ],
        "optional": false,  // <3>
        "name": "mydatabase.MYSCHEMA.CUSTOMERS.Key"  // <4>
    },
    "payload": {  // <5>
        "ID": 1004
    }
}
----

.Description of change event key
[cols="1,2,7",options="header"]
|===
|Item |Field name |Description

|1
|`schema`
|The schema portion of the key specifies a Kafka Connect schema that describes what is in the key's `payload` portion.

|2
|`fields`
|Specifies each field that is expected in the `payload`, including each field's name, type, and whether it is required.

|3
|`optional`
|Indicates whether the event key must contain a value in its `payload` field. In this example, a value in the key's payload is required. A value in the key's payload field is optional when a table does not have a primary key.

|4
|`mydatabase.MYSCHEMA.CUSTOMERS.Key`
a|Name of the schema that defines the structure of the key's payload. This schema describes the structure of the primary key for the table that was changed. Key schema names have the format _connector-name_._database-name_._table-name_.`Key`. In this example: +

* `mydatabase` is the name of the connector that generated this event. +
* `MYSCHEMA` is the database schema that contains the table that was changed. +
* `CUSTOMERS` is the table that was updated.

|5
|`payload`
|Contains the key for the row for which this change event was generated. In this example, the key, contains a single `ID` field whose value is `1004`.

|===

////
[NOTE]
====
Although the `column.exclude.list` connector configuration property allows you to omit columns from event values, all columns in a primary or unique key are always included in the event's key.
====

[WARNING]
====
If the table does not have a primary or unique key, then the change event's key is null. The rows in a table without a primary or unique key constraint cannot be uniquely identified.
====
////

// Type: concept
// ModuleID: about-values-in-debezium-db2-change-events
// Title: About values in {prodname} Db2 change events
[[db2-change-event-values]]
=== Change event values

The value in a change event is a bit more complicated than the key. Like the key, the value has a `schema` section and a `payload` section. The `schema` section contains the schema that describes the `Envelope` structure of the `payload` section, including its nested fields. Change events for operations that create, update or delete data all have a value payload with an envelope structure.

Consider the same sample table that was used to show an example of a change event key:

.Example table
[source,sql,indent=0]
----
CREATE TABLE customers (
 ID INTEGER IDENTITY(1001,1) NOT NULL PRIMARY KEY,
 FIRST_NAME VARCHAR(255) NOT NULL,
 LAST_NAME VARCHAR(255) NOT NULL,
 EMAIL VARCHAR(255) NOT NULL UNIQUE
);
----

The event value portion of every change event for the `customers` table specifies the same schema. The event value's payload varies according to the event type:

* <<db2-create-events,_create_ events>>
* <<db2-update-events,_update_ events>>
* <<db2-delete-events,_delete_ events>>

[[db2-create-events]]
=== _create_ events

The following example shows the value portion of a change event that the connector generates for an operation that creates data in the `customers` table:

[source,json,indent=0,subs="+attributes"]
----
{
  "schema": {  // <1>
    "type": "struct",
    "fields": [
      {
        "type": "struct",
        "fields": [
          {
            "type": "int32",
            "optional": false,
            "field": "ID"
          },
          {
            "type": "string",
            "optional": false,
            "field": "FIRST_NAME"
          },
          {
            "type": "string",
            "optional": false,
            "field": "LAST_NAME"
          },
          {
            "type": "string",
            "optional": false,
            "field": "EMAIL"
          }
        ],
        "optional": true,
        "name": "mydatabase.MYSCHEMA.CUSTOMERS.Value",  // <2>
        "field": "before"
      },
      {
        "type": "struct",
        "fields": [
          {
            "type": "int32",
            "optional": false,
            "field": "ID"
          },
          {
            "type": "string",
            "optional": false,
            "field": "FIRST_NAME"
          },
          {
            "type": "string",
            "optional": false,
            "field": "LAST_NAME"
          },
          {
            "type": "string",
            "optional": false,
            "field": "EMAIL"
          }
        ],
        "optional": true,
        "name": "mydatabase.MYSCHEMA.CUSTOMERS.Value",
        "field": "after"
      },
      {
        "type": "struct",
        "fields": [
          {
            "type": "string",
            "optional": false,
            "field": "version"
          },
          {
            "type": "string",
            "optional": false,
            "field": "connector"
          },
          {
            "type": "string",
            "optional": false,
            "field": "name"
          },
          {
            "type": "int64",
            "optional": false,
            "field": "ts_ms"
          },
          {
            "type": "boolean",
            "optional": true,
            "default": false,
            "field": "snapshot"
          },
          {
            "type": "string",
            "optional": false,
            "field": "db"
          },
          {
            "type": "string",
            "optional": false,
            "field": "schema"
          },
          {
            "type": "string",
            "optional": false,
            "field": "table"
          },
          {
            "type": "string",
            "optional": true,
            "field": "change_lsn"
          },
          {
            "type": "string",
            "optional": true,
            "field": "commit_lsn"
          },
        ],
        "optional": false,
        "name": "io.debezium.connector.db2.Source",  // <3>
        "field": "source"
      },
      {
        "type": "string",
        "optional": false,
        "field": "op"
      },
      {
        "type": "int64",
        "optional": true,
        "field": "ts_ms"
      }
    ],
    "optional": false,
    "name": "mydatabase.MYSCHEMA.CUSTOMERS.Envelope"  // <4>
  },
  "payload": {  // <5>
    "before": null,  // <6>
    "after": {  // <7>
      "ID": 1005,
      "FIRST_NAME": "john",
      "LAST_NAME": "doe",
      "EMAIL": "john.doe@example.org"
    },
    "source": {  // <8>
      "version": "{debezium-version}",
      "connector": "db2",
      "name": "myconnector",
      "ts_ms": 1559729468470,
      "snapshot": false,
      "db": "mydatabase",
      "schema": "MYSCHEMA",
      "table": "CUSTOMERS",
      "change_lsn": "00000027:00000758:0003",
      "commit_lsn": "00000027:00000758:0005",
    },
    "op": "c",  // <9>
    "ts_ms": 1559729471739  // <10>
  }
}
----

.Descriptions of _create_ event value fields
[cols="1,2,7",options="header"]
|===
|Item |Field name |Description

|1
|`schema`
|The value's schema, which describes the structure of the value's payload. A change event's value schema is the same in every change event that the connector generates for a particular table.

|2
|`name`
a|In the `schema` section, each `name` field specifies the schema for a field in the value's payload. +
 +
`mydatabase.MYSCHEMA.CUSTOMERS.Value` is the schema for the payload's `before` and `after` fields. This schema is specific to the `customers` table. The connector uses this schema for all rows in the `MYSCHEMA.CUSTOMERS` table. +
 +
Names of schemas for `before` and `after` fields are of the form `_logicalName_._schemaName_._tableName_.Value`, which ensures that the schema name is unique in the database. This means that when using the {link-prefix}:{link-avro-serialization}[Avro converter], the resulting Avro schema for each table in each logical source has its own evolution and history.

|3
|`name`
a|`io.debezium.connector.db2.Source` is the schema for the payload's `source` field. This schema is specific to the Db2 connector. The connector uses it for all events that it generates.

|4
|`name`
a|`mydatabase.MYSCHEMA.CUSTOMERS.Envelope` is the schema for the overall structure of the payload, where `mydatabase` is the database, `MYSCHEMA` is the schema, and `CUSTOMERS` is the table.

|5
|`payload`
|The value's actual data. This is the information that the change event is providing. +
 +
It may appear that JSON representations of events are much larger than the rows they describe. This is because a JSON representation must include the schema portion and the payload portion of the message.
However, by using the {link-prefix}:{link-avro-serialization}[Avro converter], you can significantly decrease the size of the messages that the connector streams to Kafka topics.

|6
|`before`
|An optional field that specifies the state of the row before the event occurred. When the `op` field is `c` for create, as it is in this example, the `before` field is `null` since this change event is for new content.

|7
|`after`
|An optional field that specifies the state of the row after the event occurred. In this example, the `after` field contains the values of the new row's `ID`, `FIRST_NAME`, `LAST_NAME`, and `EMAIL` columns.

|8
|`source`
a| Mandatory field that describes the source metadata for the event. The `source` structure shows Db2 information about this change, which provides traceability. It also has information you can use to compare to other events in the same topic or in other topics to know whether this event occurred before, after, or as part of the same commit as other events. The source metadata includes:

* {prodname} version
* Connector type and name
* Timestamp for when the change was made in the database
* Whether the event is part of an ongoing snapshot
* Name of the database, schema, and table that contain the new row
* Change LSN
* Commit LSN (omitted if this event is part of a snapshot)

|9
|`op`
a|Mandatory string that describes the type of operation that caused the connector to generate the event. In this example, `c` indicates that the operation created a row. Valid values are:

* `c` = create
* `u` = update
* `d` = delete
* `r` = read (applies to only snapshots)

|10
|`ts_ms`
a|Optional field that displays the time at which the connector processed the event. The time is based on the system clock in the JVM running the Kafka Connect task. +
 +
In the `source` object, `ts_ms` indicates the time that the change was made in the database. By comparing the value for `payload.source.ts_ms` with the value for `payload.ts_ms`, you can determine the lag between the source database update and {prodname}.

|===

[[db2-update-events]]
=== _update_ events
The value of a change event for an update in the sample `customers` table has the same schema as a _create_ event for that table. Likewise, the _update_ event value's payload has the same structure. However, the event value payload contains different values in an _update_ event. Here is an example of a change event value in an event that the connector generates for an update in the `customers` table:

[source,json,indent=0,subs="+attributes"]
----
{
  "schema": { ... },
  "payload": {
    "before": {  // <1>
      "ID": 1005,
      "FIRST_NAME": "john",
      "LAST_NAME": "doe",
      "EMAIL": "john.doe@example.org"
    },
    "after": {  // <2>
      "ID": 1005,
      "FIRST_NAME": "john",
      "LAST_NAME": "doe",
      "EMAIL": "noreply@example.org"
    },
    "source": {  // <3>
      "version": "{debezium-version}",
      "connector": "db2",
      "name": "myconnector",
      "ts_ms": 1559729995937,
      "snapshot": false,
      "db": "mydatabase",
      "schema": "MYSCHEMA",
      "table": "CUSTOMERS",
      "change_lsn": "00000027:00000ac0:0002",
      "commit_lsn": "00000027:00000ac0:0007",
    },
    "op": "u",  // <4>
    "ts_ms": 1559729998706  // <5>
  }
}
----

.Descriptions of _update_ event value fields
[cols="1,2,7",options="header"]
|===
|Item |Field name |Description

|1
|`before`
|An optional field that specifies the state of the row before the event occurred. In an _update_ event value, the `before` field contains a field for each table column and the value that was in that column before the database commit. In this example, note that the `EMAIL` value is `john.doe@example.com`.

|2
|`after`
| An optional field that specifies the state of the row after the event occurred. You can compare the `before` and `after` structures to determine what the update to this row was. In the example, the `EMAIL` value is now `noreply@example.com`.

|3
|`source`
a|Mandatory field that describes the source metadata for the event. The `source` field structure contains the same fields as in a _create_ event, but some values are different, for example, the sample _update_ event has different LSNs. You can use this information to compare this event to other events to know whether this event occurred before, after, or as part of the same commit as other events. The source metadata includes:

* {prodname} version
* Connector type and name
* Timestamp for when the change was made in the database
* Whether the event is part of an ongoing snapshot
* Name of the database, schema, and table that contain the new row
* Change LSN
* Commit LSN (omitted if this event is part of a snapshot)

|4
|`op`
a|Mandatory string that describes the type of operation. In an _update_ event value, the `op` field value is `u`, signifying that this row changed because of an update.

|5
|`ts_ms`
a|Optional field that displays the time at which the connector processed the event. The time is based on the system clock in the JVM running the Kafka Connect task. +
 +
In the `source` object, `ts_ms` indicates the time that the change was made in the database. By comparing the value for `payload.source.ts_ms` with the value for `payload.ts_ms`, you can determine the lag between the source database update and {prodname}.

|===

[NOTE]
====
Updating the columns for a row's primary/unique key changes the value of the row's key. When a key changes, {prodname} outputs _three_ events: a `DELETE` event and a {link-prefix}:{link-db2-connector}#db2-tombstone-events[tombstone event] with the old key for the row, followed by an event with the new key for the row.
====

[[db2-delete-events]]
=== _delete_ events

The value in a _delete_ change event has the same `schema` portion as _create_ and _update_ events for the same table. The event value `payload` in a _delete_ event for the sample `customers` table looks like this:

[source,json,indent=0,subs="+attributes"]
----
{
  "schema": { ... },
  },
  "payload": {
    "before": {  // <1>
      "ID": 1005,
      "FIRST_NAME": "john",
      "LAST_NAME": "doe",
      "EMAIL": "noreply@example.org"
    },
    "after": null,  // <2>
    "source": {  // <3>
      "version": "{debezium-version}",
      "connector": "db2",
      "name": "myconnector",
      "ts_ms": 1559730445243,
      "snapshot": false,
      "db": "mydatabase",
      "schema": "MYSCHEMA",
      "table": "CUSTOMERS",
      "change_lsn": "00000027:00000db0:0005",
      "commit_lsn": "00000027:00000db0:0007"
    },
    "op": "d",  // <4>
    "ts_ms": 1559730450205  // <5>
  }
}
----

.Descriptions of _delete_ event value fields
[cols="1,2,7",options="header"]
|===
|Item |Field name |Description

|1
|`before`
|Optional field that specifies the state of the row before the event occurred. In a _delete_ event value, the `before` field contains the values that were in the row before it was deleted with the database commit.

|2
|`after`
| Optional field that specifies the state of the row after the event occurred. In a _delete_ event value, the `after` field is `null`, signifying that the row no longer exists.

|3
|`source`
a|Mandatory field that describes the source metadata for the event. In a _delete_ event value, the `source` field structure is the same as for _create_ and _update_ events for the same table. Many `source` field values are also the same. In a _delete_ event value, the `ts_ms` and LSN field values, as well as other values, might have changed. But the `source` field in a _delete_ event value provides the same metadata:

* {prodname} version
* Connector type and name
* Timestamp for when the change was made in the database
* Whether the event is part of an ongoing snapshot
* Name of the database, schema, and table that contain the new row
* Change LSN
* Commit LSN (omitted if this event is part of a snapshot)

|4
|`op`
a|Mandatory string that describes the type of operation. The `op` field value is `d`, signifying that this row was deleted.

|5
|`ts_ms`
a|Optional field that displays the time at which the connector processed the event. The time is based on the system clock in the JVM running the Kafka Connect task. +
 +
In the `source` object, `ts_ms` indicates the time that the change was made in the database. By comparing the value for `payload.source.ts_ms` with the value for `payload.ts_ms`, you can determine the lag between the source database update and {prodname}.

|===

A _delete_ change event record provides a consumer with the information it needs to process the removal of this row. The old values are included because some consumers might require them in order to properly handle the removal.

Db2 connector events are designed to work with link:{link-kafka-docs}/#compaction[Kafka log compaction]. Log compaction enables removal of some older messages as long as at least the most recent message for every key is kept. This lets Kafka reclaim storage space while ensuring that the topic contains a complete data set and can be used for reloading key-based state.

[[db2-tombstone-events]]
When a row is deleted, the _delete_ event value still works with log compaction, because Kafka can remove all earlier messages that have that same key. However, for Kafka to remove all messages that have that same key, the message value must be `null`. To make this possible, after {prodname}’s Db2 connector emits a _delete_ event, the connector emits a special tombstone event that has the same key but a `null` value.

// Type: reference
// ModuleID: how-debezium-db2-connectors-map-data-types
// Title: How {prodname} Db2 connectors map data types
[[db2-data-types]]
== Data type mappings

Db2's data types are described in https://www.ibm.com/support/knowledgecenter/en/SSEPGG_11.5.0/com.ibm.db2.luw.sql.ref.doc/doc/r0008483.html[Db2 SQL Data Types].

The Db2 connector represents changes to rows with events that are structured like the table in which the row exists. The event contains a field for each column value. How that value is represented in the event depends on the Db2 data type of the column. This section describes these mappings.

ifdef::product[]
Details are in the following sections:

* xref:db2-basic-types[]
* xref:db2-temporal-types[]
* xref:db2-timestamp-types[]
* xref:db2-decimal-types[]

endif::product[]

[id="db2-basic-types"]
=== Basic types

The following table describes how the connector maps each of the Db2 data types to a _literal type_ and a _semantic type_ in event fields.

* _literal type_ describes how the value is represented using Kafka Connect schema types: `INT8`, `INT16`, `INT32`, `INT64`, `FLOAT32`, `FLOAT64`, `BOOLEAN`, `STRING`, `BYTES`, `ARRAY`, `MAP`, and `STRUCT`.

* _semantic type_ describes how the Kafka Connect schema captures the _meaning_ of the field using the name of the Kafka Connect schema for the field.

.Mappings for Db2 basic data types
[cols="25%a,20%a,55%a",options="header"]
|===
|Db2 data type
|Literal type (schema type)
|Semantic type (schema name) and Notes

|`BOOLEAN`
|`BOOLEAN`
|Only snapshots can be taken from tables with BOOLEAN type columns. Currently SQL Replication on Db2 does not support BOOLEAN, so Debezium can not perform CDC on those tables. Consider using a different type.


|`BIGINT`
|`INT64`
|n/a

|`BINARY`
|`BYTES`
|n/a

|`BLOB`
|`BYTES`
|n/a

|`CHAR[(N)]`
|`STRING`
|n/a

|`CLOB`
|`STRING`
|n/a

|`DATE`
|`INT32`
|`io.debezium.time.Date` +
 +
String representation of a timestamp without timezone information

|`DECFLOAT`
|`BYTES`
|`org.apache.kafka.connect.data.Decimal`

|`DECIMAL`
|`BYTES`
|`org.apache.kafka.connect.data.Decimal`

|`DBCLOB`
|`STRING`
|n/a

|`DOUBLE`
|`FLOAT64`
|n/a

|`INTEGER`
|`INT32`
|n/a

|`REAL`
|`FLOAT32`
|n/a

|`SMALLINT`
|`INT16`
|n/a

|`TIME`
|`INT32`
|`io.debezium.time.Time` +
 +
String representation of a time without timezone information

|`TIMESTAMP`
|`INT64`
|`io.debezium.time.MicroTimestamp` +
 +
String representation of a timestamp without timezone information

|`VARBINARY`
|`BYTES`
|n/a

|`VARCHAR[(N)]`
|`STRING`
|n/a

|`VARGRAPHIC`
|`STRING`
|n/a

|`XML`
|`STRING`
|`io.debezium.data.Xml` +
 +
String representation of an XML document
|===

If present, a column's default value is propagated to the corresponding field's Kafka Connect schema. Change events contain the field's default value unless an explicit column value had been given. Consequently, there is rarely a need to obtain the default value from the schema.
ifdef::community[]
Passing the default value helps satisfy compatibility rules when {link-prefix}:{link-avro-serialization}[using Avro] as the serialization format together with the Confluent schema registry.
endif::community[]

[[db2-temporal-types]]
=== Temporal types

Other than Db2's `DATETIMEOFFSET` data type, which contains time zone information, how temporal types are mapped depends on the value of the `time.precision.mode` connector configuration property. The following sections describe these mappings:

* xref:db2-time-precision-mode-adaptive[`time.precision.mode=adaptive`]
* xref:db2-time-precision-mode-connect[`time.precision.mode=connect`]

[[db2-time-precision-mode-adaptive]]
.`time.precision.mode=adaptive`
When the `time.precision.mode` configuration property is set to `adaptive`, the default, the connector determines the literal type and semantic type based on the column's data type definition. This ensures that events _exactly_ represent the values in the database.

.Mappings when `time.precision.mode` is `adaptive`
[cols="25%a,20%a,55%a",options="header"]
|===
|Db2 data type |Literal type (schema type) |Semantic type (schema name) and Notes

|`DATE`
|`INT32`
|`io.debezium.time.Date` +
 +
Represents the number of days since the epoch.

|`TIME(0)`, `TIME(1)`, `TIME(2)`, `TIME(3)`
|`INT32`
|`io.debezium.time.Time` +
 +
Represents the number of milliseconds past midnight, and does not include timezone information.

|`TIME(4)`, `TIME(5)`, `TIME(6)`
|`INT64`
|`io.debezium.time.MicroTime` +
 +
Represents the number of microseconds past midnight, and does not include timezone information.

|`TIME(7)`
|`INT64`
|`io.debezium.time.NanoTime` +
 +
Represents the number of nanoseconds past midnight, and does not include timezone information.

|`DATETIME`
|`INT64`
|`io.debezium.time.Timestamp` +
 +
Represents the number of milliseconds since the epoch, and does not include timezone information.

|`SMALLDATETIME`
|`INT64`
|`io.debezium.time.Timestamp` +
 +
Represents the number of milliseconds since the epoch, and does not include timezone information.

|`DATETIME2(0)`, `DATETIME2(1)`, `DATETIME2(2)`, `DATETIME2(3)`
|`INT64`
|`io.debezium.time.Timestamp` +
 +
Represents the number of milliseconds since the epoch, and does not include timezone information.

|`DATETIME2(4)`, `DATETIME2(5)`, `DATETIME2(6)`
|`INT64`
|`io.debezium.time.MicroTimestamp` +
 +
Represents the number of microseconds since the epoch, and does not include timezone information.

|`DATETIME2(7)`
|`INT64`
|`io.debezium.time.NanoTimestamp` +
 +
Represents the number of nanoseconds past the epoch, and does not include timezone information.
|===

[[db2-time-precision-mode-connect]]
.`time.precision.mode=connect`
When the `time.precision.mode` configuration property is set to `connect`, the connector uses Kafka Connect logical types. This may be useful when consumers can handle only the built-in Kafka Connect logical types and are unable to handle variable-precision time values. However, since Db2 supports tenth of a microsecond precision, the events generated by a connector with the `connect` time precision *results in a loss of precision* when the database column has a _fractional second precision_ value that is greater than 3.

.Mappings when `time.precision.mode` is `connect`
[cols="25%a,20%a,55%a",options="header"]
|===
|Db2 data type |Literal type (schema type) |Semantic type (schema name) and Notes

|`DATE`
|`INT32`
|`org.apache.kafka.connect.data.Date` +
 +
Represents the number of days since the epoch.

|`TIME([P])`
|`INT64`
|`org.apache.kafka.connect.data.Time` +
 +
Represents the number of milliseconds since midnight, and does not include timezone information. Db2 allows `P` to be in the range 0-7 to store up to tenth of a microsecond precision, though this mode results in a loss of precision when `P` is greater than 3.

|`DATETIME`
|`INT64`
|`org.apache.kafka.connect.data.Timestamp` +
 +
Represents the number of milliseconds since the epoch, and does not include timezone information.

|`SMALLDATETIME`
|`INT64`
|`org.apache.kafka.connect.data.Timestamp` +
 +
Represents the number of milliseconds since the epoch, and does not include timezone information.

|`DATETIME2`
|`INT64`
|`org.apache.kafka.connect.data.Timestamp` +
 +
Represents the number of milliseconds since the epoch, and does not include timezone information. Db2 allows `P` to be in the range 0-7 to store up to tenth of a microsecond precision, though this mode results in a loss of precision when `P` is greater than 3.
|===

[[db2-timestamp-types]]
=== Timestamp types

The `DATETIME`, `SMALLDATETIME` and `DATETIME2` types represent a timestamp without time zone information.
Such columns are converted into an equivalent Kafka Connect value based on UTC. For example, the `DATETIME2` value "2018-06-20 15:13:16.945104" is represented by an `io.debezium.time.MicroTimestamp` with the value "1529507596945104".

The timezone of the JVM running Kafka Connect and {prodname} does not affect this conversion.

[[db2-decimal-types]]
=== Decimal types

[cols="27%a,18%a,55%a",options="header"]
|===
|Db2 data type |Literal type (schema type) |Semantic type (schema name) and Notes

|`NUMERIC[(P[,S])]`
|`BYTES`
|`org.apache.kafka.connect.data.Decimal` +
 +
The `scale` schema parameter contains an integer that represents how many digits the decimal point is shifted.
The `connect.decimal.precision` schema parameter contains an integer that represents the precision of the given decimal value.

|`DECIMAL[(P[,S])]`
|`BYTES`
|`org.apache.kafka.connect.data.Decimal` +
 +
The `scale` schema parameter contains an integer that represents how many digits the decimal point is shifted.
The `connect.decimal.precision` schema parameter contains an integer that  represents the precision of the given decimal value.

|`SMALLMONEY`
|`BYTES`
|`org.apache.kafka.connect.data.Decimal` +
 +
The `scale` schema parameter contains an integer that represents how many digits the decimal point iss shifted.
The `connect.decimal.precision` schema parameter contains an integer that represents the precision of the given decimal value.

|`MONEY`
|`BYTES`
|`org.apache.kafka.connect.data.Decimal` +
 +
The `scale` schema parameter contains an integer that represents how many digits the decimal point is shifted.
The `connect.decimal.precision` schema parameter contains an integer that represents the precision of the given decimal value.
|===

// Type: assembly
// ModuleID: setting-up-db2-to-run-a-debezium-connector
// Title: Setting up Db2 to run a {prodname} connector
[[setting-up-db2]]
== Setting up Db2

For {prodname} to capture change events that are committed to Db2 tables, a Db2 database administrator with the necessary privileges must configure tables in the database for change data capture.
After you begin to run {prodname} you can adjust the configuration of the capture agent to optimize performance.

ifdef::product[]

For details about setting up Db2 for use with the {prodname} connector, see the following sections:

* xref:configuring-db2-tables-for-change-data-capture[]
* xref:effect-of-db2-capture-agent-configuration-on-server-load-and-latency[]
* xref:db2-capture-agent-configuration-parameters[]

endif::product[]

// Type: procedure
// ModuleID: configuring-db2-tables-for-change-data-capture
// Title: Configuring Db2 tables for change data capture
=== Putting tables into capture mode

To put tables into capture mode, {prodname} provides a set of user-defined functions (UDFs) for your convenience.
The procedure here shows how to install and run these management UDFs.
Alternatively, you can run Db2 control commands to put tables into capture mode.
The administrator must then enable CDC for each table that you want Debezium to capture.

.Prerequisites

* You are logged in to Db2 as the `db2instl` user.
* On the Db2 host, the Debezium management UDFs are available in the $HOME/asncdctools/src directory.
 UDFs are available from the link:https://github.com/debezium/debezium-examples/tree/main/tutorial/debezium-db2-init/db2server[Debezium examples repository].

.Procedure

. Compile the {prodname} management UDFs on the Db2 server host by using the `bldrtn`
command provided with Db2:
+
[source,shell]
----
cd $HOME/asncdctools/src
----
+
[source,shell]
----
./bldrtn asncdc
----

. Start the database if it is not already running. Replace `DB_NAME` with the name of the database that you want {prodname} to connect to.
+
[source,shell]
----
db2 start db DB_NAME
----

. Ensure that JDBC can read the Db2 metadata catalog:
+
[source,shell]
----
cd $HOME/sqllib/bnd
----
+
[source,shell]
----
db2 bind db2schema.bnd blocking all grant public sqlerror continue
----

. Ensure that the database was recently backed-up. The ASN agents must have a recent starting point to read from. If you need to perform a backup, run the following commands, which prune the data so that only the most recent version is available. If you do not need to retain the older versions of the data, specify `dev/null` for the backup location.

.. Back up the database. Replace `DB_NAME` and `BACK_UP_LOCATION` with appropriate values:
+
[source,shell]
----
db2 backup db DB_NAME to BACK_UP_LOCATION
----

.. Restart the database:
+
[source,shell]
----
db2 restart db DB_NAME
----

. Connect to the database to install the {prodname} management UDFs. It is assumed that you are logged in as the `db2instl` user so the UDFs should be installed on the `db2inst1` user.
+
[source,shell]
----
db2 connect to DB_NAME
----

. Copy the {prodname} management UDFs and set permissions for them:
+
[source,shell]
----
cp $HOME/asncdctools/src/asncdc $HOME/sqllib/function
----
+
[source,shell]
----
chmod 777 $HOME/sqllib/function
----

. Enable the {prodname} UDF that starts and stops the ASN capture agent:
+
[source,shell]
----
db2 -tvmf $HOME/asncdctools/src/asncdc_UDF.sql
----

. Create the ASN control tables:
+
[source,shell]
----
$ db2 -tvmf $HOME/asncdctools/src/asncdctables.sql
----

. Enable the {prodname} UDF that adds tables to capture mode and removes tables from capture mode:
+
[source,shell]
----
$ db2 -tvmf $HOME/asncdctools/src/asncdcaddremove.sql
----
+
After you set up the Db2 server, use the UDFs to control Db2 replication (ASN) with SQL commands.
Some of the UDFs expect a return value in which case you use the SQL `VALUE` statement to invoke them.
For other UDFs, use the SQL `CALL` statement.

. Start the ASN agent:
+
[source,sql]
----
VALUES ASNCDC.ASNCDCSERVICES('start','asncdc');
----
+
The preceding statement returns one of the following results:
<<<<<<< HEAD
+
* `asncap is already running`
* `+start -->+` `_<COMMAND>_`
+
=======
+
* `asncap is already running`
* `+start -->+` `_<COMMAND>_`
+
>>>>>>> d811b5ed
In this case, enter the specified `_<COMMAND>_` in the terminal window as shown in the following example:
+
[source,shell]
----
/database/config/db2inst1/sqllib/bin/asncap capture_schema=asncdc capture_server=SAMPLE &
----

. Put tables into capture mode. Invoke the following statement for each table that you want to put into capture. Replace `MYSCHEMA`  with the name of the schema that contains the table you want to put into capture mode. Likewise, replace `MYTABLE` with the name of the table to put into capture mode:
+
[source,sql]
----
CALL ASNCDC.ADDTABLE('MYSCHEMA', 'MYTABLE');
----

. Reinitialize the ASN service:
+
[source,sql]
----
VALUES ASNCDC.ASNCDCSERVICES('reinit','asncdc');
----

.Additional resource

{link-prefix}:{link-db2-connector}#managing-debezium-db2-connectors[Reference table for {prodname} Db2 management UDFs]

// Type: concept
// ModuleID: effect-of-db2-capture-agent-configuration-on-server-load-and-latency
=== Effect of Db2 capture agent configuration on server load and latency

When a database administrator enables change data capture for a source table, the capture agent begins to run.
The agent reads new change event records from the transaction log and replicates the event records to a capture table.
Between the time that a change is committed in the source table, and the time that the change appears in the corresponding change table, there is always a small latency interval.
This latency interval represents a gap between when changes occur in the source table and when they become available for {prodname} to stream to Apache Kafka.

Ideally, for applications that must respond quickly to changes in data, you want to maintain close synchronization between the source and capture tables.
You might imagine that running the capture agent to continuously process change events as rapidly as possible might result in increased throughput and reduced latency --
populating change tables with new event records as soon as possible after the events occur, in near real time.
However, this is not necessarily the case.
There is a performance penalty to pay in the pursuit of more immediate synchronization.
Each time that the change agent queries the database for new event records, it increases the CPU load on the database host.
The additional load on the server can have a negative effect on overall database performance, and potentially reduce transaction efficiency, especially during times of peak database use.

It's important to monitor database metrics so that you know if the database reaches the point where the server can no longer support the capture agent's level of activity.
If you experience performance issues while running the capture agent, adjust capture agent settings to reduce CPU load.

// Type: reference
// ModuleID: db2-capture-agent-configuration-parameters
=== Db2 capture agent configuration parameters

On Db2, the `IBMSNAP_CAPPARMS` table contains parameters that control the behavior of the capture agent.
You can adjust the values for these parameters to balance the configuration of the capture process to reduce CPU load and still maintain acceptable levels of latency.

[NOTE]
====
Specific guidance about how to configure Db2 capture agent parameters is beyond the scope of this documentation.
====

In the `IBMSNAP_CAPPARMS` table, the following parameters have the greatest effect on reducing CPU load:

`COMMIT_INTERVAL`::
* Specifies the number of seconds that the capture agent waits to commit data to the change data tables.
* A higher value reduces the load on the database host and increases latency.
* The default value is `30`.

`SLEEP_INTERVAL`::
* Specifies the number of seconds that the capture agent waits to start a new commit cycle after it reaches the end of the active transaction log.
* A higher value reduces the load on the server, and increases latency.
* The default value is `5`.

.Additional resources
* For more information about capture agent parameters, see the Db2 documentation.

// Type: assembly
// ModuleID: deployment-of-debezium-db2-connectors
// Title: Deployment of {prodname} Db2 connectors
[[db2-deploying-a-connector]]
== Deployment

ifdef::community[]
To deploy a {prodname} Db2 connector, you install the {prodname} Db2 connector archive, configure the connector, and start the connector by adding its configuration to Kafka Connect.

.Prerequisites

* link:https://zookeeper.apache.org/[Apache ZooKeeper], link:http://kafka.apache.org/[Apache Kafka], and link:{link-kafka-docs}.html#connect[Kafka Connect] are installed.
* Db2 is installed and {link-prefix}:{link-db2-connector}#setting-up-db2[capture mode is enabled for tables] to prepare the database to be used with the {prodname} connector.

.Procedure

. Download the link:https://repo1.maven.org/maven2/io/debezium/debezium-connector-db2/{debezium-version}/debezium-connector-db2-{debezium-version}-plugin.tar.gz[connector's plug-in archive].
. Extract the JAR files into your Kafka Connect environment.
. Add the directory with the JAR files to {link-kafka-docs}/#connectconfigs[Kafka Connect's `plugin.path`].
. Obtain the link:https://www.ibm.com/support/pages/db2-jdbc-driver-versions-and-downloads[JDBC driver for Db2].
. Add the JDBC driver JAR file to the directory with the {prodname} Db2 connector JARs.
. {link-prefix}:{link-db2-connector}#db2-adding-connector-configuration[Configure the connector and add the configuration to your Kafka Connect cluster.]
. Restart your Kafka Connect process to pick up the new JAR files.

If you are working with immutable containers, see link:https://hub.docker.com/r/debezium/[{prodname}'s container images] for Apache ZooKeeper, Apache Kafka and Kafka Connect with the Db2 connector already installed and ready to run.

You can also xref:operations/openshift.adoc[run {prodname} on Kubernetes and OpenShift].
endif::community[]

ifdef::product[]
To deploy a {prodname} Db2 connector, you add the connector files to Kafka Connect, create a custom container to run the connector, and then add the connector configuration to your container.
For details about deploying the {prodname} Db2 connector, see the following topics:

* xref:deploying-debezium-db2-connectors[]
* xref:descriptions-of-debezium-db2-connector-configuration-properties[]

// Type: procedure
// ModuleID: deploying-debezium-db2-connectors
=== Deploying {prodname} Db2 connectors

To deploy a {prodname} Db2 connector, you must build a custom Kafka Connect container image that contains the {prodname} connector archive, and then push this container image to a container registry.
You then need to create the following custom resources (CRs):

* A `KafkaConnect` CR that defines your Kafka Connect instance.
The `image` property in the CR specifies the name of the container image that you create to run your {prodname} connector.
You apply this CR to the OpenShift instance where link:https://access.redhat.com/products/red-hat-amq#streams[Red Hat {StreamsName}] is deployed.
{StreamsName} offers operators and images that bring Apache Kafka to OpenShift.

* A `KafkaConnector` CR that defines your {prodname} Db2 connector.
Apply this CR to the same OpenShift instance where you applied the `KafkaConnect` CR.

.Prerequisites

* Db2 is running and you completed the steps to {LinkDebeziumUserGuide}#setting-up-db2-to-run-a-debezium-connector[set up Db2 to work with a {prodname} connector].

* {StreamsName} is deployed on OpenShift and is running Apache Kafka and Kafka Connect.
For more information, see link:{LinkDeployStreamsOpenShift}[{NameDeployStreamsOpenShift}].

* Podman or Docker is installed.

* You have an account and permissions to create and manage containers in the container registry (such as `quay.io` or `docker.io`) to which you plan to add the container that will run your Debezium connector.

.Procedure

. Create the {prodname} Db2 container for Kafka Connect:
.. Download the {prodname} link:https://access.redhat.com/jbossnetwork/restricted/listSoftware.html?product=red.hat.integration&downloadType=distributions[Db2 connector archive].

.. Extract the {prodname} Db2 connector archive to create a directory structure for the connector plug-in, for example:
+
[subs="+macros"]
----
./my-plugins/
├── debezium-connector-db2
│   ├── ...
----

.. Create a Docker file that uses `{DockerKafkaConnect}` as the base image.
For example, from a terminal window, enter the following, replacing `my-plugins` with the name of your plug-ins directory:
+
[source,shell,subs="+attributes,+quotes"]
----
cat <<EOF >debezium-container-for-db2.yaml // <1>
FROM {DockerKafkaConnect}
USER root:root
COPY ./_<my-plugins>_/ /opt/kafka/plugins/ // <2>
USER 1001
EOF
----
<1> You can specify any file name that you want.
<2> Replace `my-plugins` with the name of your plug-ins directory.
+
The command creates a Docker file with the name `debezium-container-for-db2.yaml` in the current directory.

.. Build the container image from the `debezium-container-for-db2.yaml` Docker file that you created in the previous step.
From the directory that contains the file, open a terminal window and enter one of the following commands:
+
[source,shell,options="nowrap"]
----
podman build -t debezium-container-for-db2:latest .
----
+
[source,shell,options="nowrap"]
----
docker build -t debezium-container-for-db2:latest .
----
The preceding commands build a container image with the name `debezium-container-for-db2`.

.. Push your custom image to a container registry, such as quay.io or an internal container registry.
The container registry must be available to the OpenShift instance where you want to deploy the image.
Enter one of the following commands:
+
[source,shell,subs="+quotes"]
----
podman push _<myregistry.io>_/debezium-container-for-db2:latest
----
+
[source,shell,subs="+quotes"]
----
docker push _<myregistry.io>_/debezium-container-for-db2:latest
----

.. Create a new {prodname} Db2 `KafkaConnect` custom resource (CR).
For example, create a `KafkaConnect` CR with the name `dbz-connect.yaml` that specifies `annotations` and `image` properties as shown in the following example:
+
[source,yaml,subs="+attributes"]
----
apiVersion: {KafkaConnectApiVersion}
kind: KafkaConnect
metadata:
  name: my-connect-cluster
  annotations:
    strimzi.io/use-connector-resources: "true" // <1>
spec:
  #...
  image: debezium-container-for-db2  // <2>
----
<1>  `metadata.annotations` indicates to the Cluster Operator that `KafkaConnector` resources are used to configure connectors in this Kafka Connect cluster.
<2>  `spec.image` specifies the name of the image that you created to run your Debezium connector.
This property overrides the `STRIMZI_DEFAULT_KAFKA_CONNECT_IMAGE` variable in the Cluster Operator.

.. Apply the `KafkaConnect` CR to the OpenShift Kafka Connect environment by entering the following command:
+
[source,shell,options="nowrap"]
----
oc create -f dbz-connect.yaml
----
+
The command adds a Kafka Connect instance that specifies the name of the image that you created to run your {prodname} connector.

. Create a `KafkaConnector` custom resource that configures your {prodname} Db2 connector instance.
+
You configure a {prodname} Db2 connector in a `.yaml` file that specifies the configuration properties for the connector.
The connector configuration might instruct {prodname} to produce events for a subset of the schemas and tables, or it might set properties so that {prodname} ignores, masks, or truncates values in specified columns that are sensitive, too large, or not needed.
+
The following example configures a {prodname} connector that connects to a Db2 server host, `192.168.99.100`, on port `50000`.
This host has a database named `mydatabase`, a table with the name `inventory`, and `fulfillment` is the server's logical name.
+
.Db2 `inventory-connector.yaml`
[source,yaml,options="nowrap",subs="+attributes"]
----
apiVersion: {KafkaConnectApiVersion}
  kind: KafkaConnector
  metadata:
    name: inventory-connector  // <1>
    labels:
      strimzi.io/cluster: my-connect-cluster
    annotations:
      strimzi.io/use-connector-resources: 'true'
  spec:
    class: io.debezium.connector.db2.Db2Connector // <2>
    tasksMax: 1  // <3>
    config:  // <4>
      database.hostname: 192.168.99.100   // <5>
      database.port: 50000 // <6>
      database.user: db2inst1 // <7>
      database.password: Password! // <8>
      database.dbname: mydatabase // <9>
      database.server.name: fullfillment   // <10>
      database.include.list: public.inventory   // <11>
----
+
.Descriptions of connector configuration settings
[cols="1,7",options="header",subs="+attributes"]
|===
|Item |Description

|1
|The name of the connector when we register it with a Kafka Connect cluster.

|2
|The name of this Db2 connector class.

|3
|Only one task should operate at any one time.

|4
|The connector’s configuration.

|5
|The database host, which is the address of the Db2 instance.

|6
|The port number of the Db2 instance.

|7
|The name of the Db2 user.

|8
|The password for the Db2 user.

|9
|The name of the database to capture changes from.

|10
|The logical name of the Db2 instance/cluster, which forms a namespace and is used in the names of the Kafka topics to which the connector writes, the names of Kafka Connect schemas, and the namespaces of the corresponding Avro schema when the {link-prefix}:{link-avro-serialization}[Avro Connector] is used.

|11
|A list of all tables whose changes {prodname} should capture.

|===

. Create your connector instance with Kafka Connect.
For example, if you saved your `KafkaConnector` resource in the `inventory-connector.yaml` file, you would run the following command:
+
[source,shell,options="nowrap"]
----
oc apply -f inventory-connector.yaml
----
+
The preceding command registers `inventory-connector` and the connector starts to run against the `mydatabase` database as defined in the `KafkaConnector` CR.

. Verify that the connector was created and has started:
.. Display the Kafka Connect log output to verify that the connector was created and has started to capture changes in the specified database:
+
[source,shell,options="nowrap"]
----
oc logs $(oc get pods -o name -l strimzi.io/cluster=my-connect-cluster)
----

.. Review the log output to verify that {prodname} performs the initial snapshot.
The log displays output that is similar to the following messages:
+
[source,shell,options="nowrap"]
----
... INFO Starting snapshot for ...
... INFO Snapshot is using user 'debezium' ...
----
+
If the connector starts correctly without errors, it creates a topic for each table whose changes the connector is capturing.
For the example CR, there would be a topic for the table specified in the `include.list` property.
Downstream applications can subscribe to these topics.

.. Verify that the connector created the topics by running the following command:
+
[source,shell,options="nowrap"]
----
oc get kafkatopics
----
endif::product[]

ifdef::community[]
[[db2-example-configuration]]
=== Db2 connector configuration example

Following is an example of the configuration for a connector instance that captures data from a Db2 server on port 50000 at 192.168.99.100, which we logically name `fullfillment`.
Typically, you configure the {prodname} Db2 connector in a JSON file by setting the configuration properties that are available for the connector.

You can choose to produce events for a subset of the schemas and tables in a database.
Optionally, you can ignore, mask, or truncate columns that contain sensitive data, that are larger than a specified size, or that you do not need.

[source,json]
----
{
  "name": "db2-connector",  // <1>
  "config": {
    "connector.class": "io.debezium.connector.db2.Db2Connector", // <2>
    "database.hostname": "192.168.99.100", // <3>
    "database.port": "50000", // <4>
    "database.user": "db2inst1", // <5>
    "database.password": "Password!", // <6>
    "database.dbname": "mydatabase", // <7>
    "database.server.name": "fullfillment", // <8>
    "table.include.list": "MYSCHEMA.CUSTOMERS", // <9>
    "database.history.kafka.bootstrap.servers": "kafka:9092", // <10>
    "database.history.kafka.topic": "dbhistory.fullfillment" // <11>
  }
}
----
<1> The name of the connector when registered with a Kafka Connect service.
<2> The name of this Db2 connector class.
<3> The address of the Db2 instance.
<4> The port number of the Db2 instance.
<5> The name of the Db2 user.
<6> The password for the Db2 user.
<7> The name of the database to capture changes from.
<8> The logical name of the Db2 instance/cluster, which forms a namespace and is used in all the names of the Kafka topics to which the connector writes, the Kafka Connect schema names, and the namespaces of the corresponding Avro schema when the {link-prefix}:{link-avro-serialization}[Avro Connector] is used.
<9> A list of all tables whose changes {prodname} should capture.
<10> The list of Kafka brokers that this connector uses to write and recover DDL statements to the database history topic.
<11> The name of the database history topic where the connector writes and recovers DDL statements. This topic is for internal use only and should not be used by consumers.

endif::community[]

For the complete list of the configuration properties that you can set for the {prodname} Db2 connector, see {link-prefix}:{link-db2-connector}#db2-connector-properties[Db2 connector properties].

ifdef::community[]

You can send this configuration with a `POST` command to a running Kafka Connect service.
The service records the configuration and starts one connector task that performs the following actions:

* Connects to the Db2 database.
* Reads change-data tables for tables that are in capture mode.
* Streams change event records to Kafka topics.

[[db2-adding-connector-configuration]]
=== Adding connector configuration

To start running a Db2 connector, create a connector configuration and add the configuration to your Kafka Connect cluster.

.Prerequisites

* {link-prefix}:{link-db2-connector}#setting-up-db2[Db2 replication is enabled] to expose change data for tables that are in capture mode.
* The Db2 connector is installed.

.Procedure

. Create a configuration for the Db2 connector.

. Use the link:{link-kafka-docs}/#connect_rest[Kafka Connect REST API] to add that connector configuration to your Kafka Connect cluster.
endif::community[]

.Results

When the connector starts, it {link-prefix}:{link-db2-connector}#db2-snapshots[performs a consistent snapshot] of the Db2 database tables that the connector is configured to capture changes for.
The connector then starts generating data change events for row-level operations and streaming change event records to Kafka topics.

// Type: reference
// Title: Description of {prodname} Db2 connector configuration properties
// ModuleID: descriptions-of-debezium-db2-connector-configuration-properties
[[db2-connector-properties]]
=== Connector properties

The {prodname} Db2 connector has numerous configuration properties that you can use to achieve the right connector behavior for your application.
Many properties have default values.
Information about the properties is organized as follows:

* xref:db2-required-configuration-properties[Required configuration properties]
* xref:db2-advanced-configuration-properties[Advanced configuration properties]
* xref:debezium-{context}-connector-database-history-configuration-properties[Database history connector configuration properties] that control how {prodname} processes events that it reads from the database history topic.
** xref:{context}-pass-through-database-history-properties-for-configuring-producer-and-consumer-clients[Pass-through database history properties]
* xref:debezium-{context}-connector-pass-through-database-driver-configuration-properties[Pass-through database driver properties] that control the behavior of the database driver.


[id="db2-required-configuration-properties"]
==== Required {prodname} Db2 connector configuration properties

The following configuration properties are _required_ unless a default value is available.

[cols="30%a,25%a,45%a",options="header"]
|===
|Property |Default |Description

|[[db2-property-name]]<<db2-property-name, `+name+`>>
|No default
|Unique name for the connector. Attempting to register again with the same name will fail. This property is required by all Kafka Connect connectors.

|[[db2-property-connector-class]]<<db2-property-connector-class, `+connector.class+`>>
|No default
|The name of the Java class for the connector. Always use a value of `io.debezium.connector.db2.Db2Connector` for the Db2 connector.

|[[db2-property-tasks-max]]<<db2-property-tasks-max, `+tasks.max+`>>
|`1`
|The maximum number of tasks that should be created for this connector. The Db2 connector always uses a single task and therefore does not use this value, so the default is always acceptable.

|[[db2-property-database-hostname]]<<db2-property-database-hostname, `+database.hostname+`>>
|No default
|IP address or hostname of the Db2 database server.

|[[db2-property-database-port]]<<db2-property-database-port, `+database.port+`>>
|`50000`
|Integer port number of the Db2 database server.

|[[db2-property-database-user]]<<db2-property-database-user, `+database.user+`>>
|No default
|Name of the Db2 database user for connecting to the Db2 database server.

|[[db2-property-database-password]]<<db2-property-database-password, `+database.password+`>>
|No default
|Password to use when connecting to the Db2 database server.

|[[db2-property-database-dbname]]<<db2-property-database-dbname, `+database.dbname+`>>
|No default
|The name of the Db2 database from which to stream the changes

|[[db2-property-database-server-name]]<<db2-property-database-server-name, `+database.server.name+`>>
|No default
|Logical name that identifies and provides a namespace for the particular Db2 database server that hosts the database for which {prodname} is capturing changes. Only alphanumeric characters, hyphens, dots and underscores must be used in the database server logical name. The logical name should be unique across all other connectors, since it is used as a topic name prefix for all Kafka topics that receive records from this connector.

|[[db2-property-table-include-list]]<<db2-property-table-include-list, `+table.include.list+`>>
|No default
|An optional, comma-separated list of regular expressions that match fully-qualified table identifiers for tables whose changes you want the connector to capture. Any table not included in the include list does not have its changes captured. Each identifier is of the form _schemaName_._tableName_. By default, the connector captures changes in every non-system table. Do not also set the `table.exclude.list` property.

|[[db2-property-table-exclude-list]]<<db2-property-table-exclude-list, `+table.exclude.list+`>>
|No default
|An optional, comma-separated list of regular expressions that match fully-qualified table identifiers for tables whose changes you do not want the connector to capture. The connector captures changes in each non-system table that is not included in the exclude list. Each identifier is of the form _schemaName_._tableName_. Do not also set the `table.include.list` property.

|[[db2-property-column-exclude-list]]<<db2-property-column-exclude-list, `+column.exclude.list+`>>
|_empty string_
|An optional, comma-separated list of regular expressions that match the fully-qualified names of columns to exclude from change event values.
Fully-qualified names for columns are of the form _schemaName_._tableName_._columnName_.
Primary key columns are always included in the event's key, even if they are excluded from the value.

|[[db2-property-column-mask-hash]]<<db2-property-column-mask-hash, `column.mask.hash._hashAlgorithm_.with.salt._salt_`>>
|_n/a_
|An optional, comma-separated list of regular expressions that match the fully-qualified names of character-based columns.
Fully-qualified names for columns are of the form _schemaName_._tableName_._columnName_.
In the resulting change event record, the values for the specified columns are replaced with pseudonyms. +

A pseudonym consists of the hashed value that results from applying the specified _hashAlgorithm_ and _salt_.
Based on the hash function that is used, referential integrity is maintained, while column values are replaced with pseudonyms.
Supported hash functions are described in the {link-java7-standard-names}[MessageDigest section] of the Java Cryptography Architecture Standard Algorithm Name Documentation. +
 +
In the following example, `CzQMA0cB5K` is a randomly selected salt. +

----
column.mask.hash.SHA-256.with.salt.CzQMA0cB5K = inventory.orders.customerName, inventory.shipment.customerName
----

If necessary, the pseudonym is automatically shortened to the length of the column.
The connector configuration can include multiple properties that specify different hash algorithms and salts. +
 +
Depending on the _hashAlgorithm_ used, the _salt_ selected, and the actual data set, the resulting data set might not be completely masked.

|[[db2-property-time-precision-mode]]<<db2-property-time-precision-mode, `+time.precision.mode+`>>
|`adaptive`
| Time, date, and timestamps can be represented with different kinds of precision: +
 +
`adaptive` captures the time and timestamp values exactly as in the database using either millisecond, microsecond, or nanosecond precision values based on the database column's type. +
 +
`connect` always represents time and timestamp values by using Kafka Connect's built-in representations for `Time`, `Date`, and `Timestamp`, which uses millisecond precision regardless of the database columns' precision. See {link-prefix}:{link-db2-connector}#db2-temporal-values[temporal values].

|[[db2-property-tombstones-on-delete]]<<db2-property-tombstones-on-delete, `+tombstones.on.delete+`>>
|`true`
|Controls whether a _delete_ event is followed by a tombstone event. +
 +
`true` - a delete operation is represented by a _delete_ event and a subsequent tombstone event.  +
 +
`false` - only a _delete_ event is emitted. +
 +
After a source record is deleted, emitting a tombstone event (the default behavior) allows Kafka to completely delete all events that pertain to the key of the deleted row in case {link-kafka-docs}/#compaction[log compaction] is enabled for the topic.

|[[db2-property-include-schema-changes]]<<db2-property-include-schema-changes, `+include.schema.changes+`>>
|`true`
|Boolean value that specifies whether the connector should publish changes in the database schema to a Kafka topic with the same name as the database server ID. Each schema change is recorded with a key that contains the database name and a value that is a JSON structure that describes the schema update. This is independent of how the connector internally records database history.

|[[db2-property-column-truncate-to-length-chars]]<<db2-property-column-truncate-to-length-chars, `+column.truncate.to._length_.chars+`>>
|_n/a_
|An optional, comma-separated list of regular expressions that match the fully-qualified names of character-based columns. Fully-qualified names for columns are of the form _schemaName_._tableName_._columnName_. In change event records, values in these columns are truncated if they are longer than the number of characters specified by _length_ in the property name. You can specify multiple properties with different lengths in a single configuration. Length must be a positive integer, for example, `column.truncate.to.20.chars`.

|[[db2-property-column-mask-with-length-chars]]<<db2-property-column-mask-with-length-chars, `+column.mask.with._length_.chars+`>>
|_n/a_
|An optional, comma-separated list of regular expressions that match the fully-qualified names of character-based columns. Fully-qualified names for columns are of the form _schemaName_._tableName_._columnName_. In change event values, the values in the specified table columns are replaced with _length_ number of asterisk (`*`) characters. You can specify multiple properties with different lengths in a single configuration. Length must be a positive integer or zero. When you specify zero, the connector replaces a value with an empty string.

|[[db2-property-column-propagate-source-type]]<<db2-property-column-propagate-source-type, `+column.propagate.source.type+`>>
|_n/a_
|An optional, comma-separated list of regular expressions that match the fully-qualified names of columns.
Fully-qualified names for columns are of the form _databaseName_._tableName_._columnName_, or _databaseName_._schemaName_._tableName_._columnName_. +
 +
For each specified column, the connector adds the column's original type and original length as parameters to the corresponding field schemas in the emitted change records.
Add the following schema parameters to propagate the original type name and the original length for variable-width types: +
 +
`pass:[_]pass:[_]debezium.source.column.type` +
`pass:[_]pass:[_]debezium.source.column.length` +
`pass:[_]pass:[_]debezium.source.column.scale` +
 +
This property is useful for properly sizing corresponding columns in sink databases.

|[[db2-property-datatype-propagate-source-type]]<<db2-property-datatype-propagate-source-type, `+datatype.propagate.source.type+`>>
|_n/a_
|An optional, comma-separated list of regular expressions that match the database-specific data type name for some columns. Fully-qualified data type names are of the form _databaseName_._tableName_._typeName_, or _databaseName_._schemaName_._tableName_._typeName_. +
 +
For these data types, the connector adds parameters to the corresponding field schemas in emitted change records. The added parameters specify the original type and length of the column: +
 +
`pass:[_]pass:[_]debezium.source.column.type` +
`pass:[_]pass:[_]debezium.source.column.length` +
`pass:[_]pass:[_]debezium.source.column.scale` +
 +
These parameters propagate a column's original type name and length, for variable-width types, respectively. This property is useful for properly sizing corresponding columns in sink databases. +
 +
See {link-prefix}:{link-db2-connector}#db2-data-types[Db2 data types] for the list of Db2-specific data type names.

|[[db2-property-message-key-columns]]<<db2-property-message-key-columns, `+message.key.columns+`>>
|_empty string_
|A list of expressions that specify the columns that the connector uses to form custom message keys for change event records that it publishes to the Kafka topics for specified tables.

By default, {prodname} uses the primary key column of a table as the message key for records that it emits.
In place of the default, or to specify a key for tables that lack a primary key, you can configure custom message keys based on one or more columns. +
 +
To establish a custom message key for a table, list the table, followed by the columns to use as the message key.
Each list entry takes the following format: +
 +
`_<fully-qualified_tableName>_:_<keyColumn>_,_<keyColumn>_` +
 +
To base a table key on multiple column names, insert commas between the column names. +
Each fully-qualified table name is a regular expression in the following format: +

`_<schemaName>_._<tableName>_` +

The property can list entries for multiple tables.
Use a semicolon to separate entries for different tables in the list. +
 +
The following example sets the message key for the tables `inventory.customers` and `purchaseorders`: +
 +
`inventory.customers:pk1,pk2;(.*).purchaseorders:pk3,pk4` +
 +
In the preceding example, the columns `pk1` and `pk2` are specified as the message key for the table `inventory.customer`.
For `purchaseorders` tables in any schema, the columns `pk3` and `pk4` serve as the message key.
|===

[id="db2-advanced-configuration-properties"]
==== Advanced connector configuration properties

The following _advanced_ configuration properties have defaults that work in most situations and therefore rarely need to be specified in the connector's configuration.

[cols="30%a,25%a,45%a",options="header"]
|===
|Property |Default |Description

|[[db2-property-snapshot-mode]]<<db2-property-snapshot-mode, `+snapshot.mode+`>>
|`initial`
|Specifies the criteria for performing a snapshot when the connector starts: +
 +
`initial` - For tables in capture mode, the connector takes a snapshot of the schema for the table and the data in the table. This is useful for populating Kafka topics with a complete representation of the data. +
 +
`schema_only` - For tables in capture mode, the connector takes a snapshot of only the schema for the table. This is useful when only the changes that are happening from now on need to be emitted to Kafka topics. After the snapshot is complete, the connector continues by reading change events from the database's redo logs.

|[[db2-property-snapshot-isolation-mode]]<<db2-property-snapshot-isolation-mode, `+snapshot.isolation.mode+`>>
|`repeatable_read`
|During a snapshot, controls the transaction isolation level and how long the connector locks the tables that are in capture mode. The possible values are: +
 +
`read_uncommitted` - Does not prevent other transactions from updating table rows during an initial snapshot. This mode has no data consistency guarantees; some data might be lost or corrupted. +
 +
`read_committed` - Does not prevent other transactions from updating table rows during an initial snapshot. It is possible for a new record to appear twice: once in the initial snapshot and once in the streaming phase. However, this consistency level is appropriate for data mirroring. +
 +
`repeatable_read` - Prevents other transactions from updating table rows during an initial snapshot. It is possible for a new record to appear twice: once in the initial snapshot and once in the streaming phase. However, this consistency level is appropriate for data mirroring. +
 +
`exclusive` - Uses repeatable read isolation level but takes an  exclusive lock for all tables to be read. This mode prevents other transactions from updating table rows during an initial snapshot. Only `exclusive` mode guarantees full consistency; the initial snapshot and streaming logs constitute a linear history.

|[[db2-property-event-processing-failure-handling-mode]]<<db2-property-event-processing-failure-handling-mode, `+event.processing.failure.handling.mode+`>>
|`fail`
|Specifies how the connector handles exceptions during processing of events. The possible values are: +
 +
`fail` - The connector logs the offset of the problematic event and stops processing. +
 +
`warn` - The connector logs the offset of the problematic event and continues processing with the next event. +
 +
`skip` - The connector skips the problematic event and continues processing with the next event.

|[[db2-property-poll-interval-ms]]<<db2-property-poll-interval-ms, `+poll.interval.ms+`>>
|`1000`
|Positive integer value that specifies the number of milliseconds the connector should wait for new change events to appear before it starts processing a batch of events. Defaults to 1000 milliseconds, or 1 second.

|[[db2-property-max-queue-size]]<<db2-property-max-queue-size, `+max.queue.size+`>>
|`8192`
|Positive integer value for the maximum size of the blocking queue. The connector places change events that it reads from the database log into the blocking queue before writing them to Kafka. This queue can provide backpressure for reading change-data tables when, for example, writing records to Kafka is slower than it should be or Kafka is not available. Events that appear in the queue are not included in the offsets that are  periodically recorded by the connector. The `max.queue.size` value should always be larger than the value of the `max.batch.size` connector  configuration property.

|[[db2-property-max-batch-size]]<<db2-property-max-batch-size, `+max.batch.size+`>>
|`2048`
|Positive integer value that specifies the maximum size of each batch of events that the connector processes.

|[[db2-property-max-queue-size-in-bytes]]<<db2-property-max-queue-size-in-bytes, `+max.queue.size.in.bytes+`>>
|`0`
|Long value for the maximum size in bytes of the blocking queue. The feature is disabled by default, it will be active if it's set with a positive long value.

|[[db2-property-heartbeat-interval-ms]]<<db2-property-heartbeat-interval-ms, `+heartbeat.interval.ms+`>>
|`0`
|Controls how frequently the connector sends heartbeat messages to a Kafka topic. The default behavior is that the connector does not send heartbeat messages. +
 +
Heartbeat messages are useful for monitoring whether the connector is receiving change events from the database. Heartbeat messages might help decrease the number of change events that need to be re-sent when a connector restarts. To send heartbeat messages, set this property to a positive integer, which indicates the number of milliseconds between heartbeat messages. +
 +
Heartbeat messages are useful when there are many updates in a database that is being tracked but only a tiny number of updates are in tables that are in capture mode. In this situation, the connector reads from the database transaction log as usual but rarely emits change records to Kafka. This means that the connector has few opportunities to send the latest offset to Kafka. Sending heartbeat messages enables the connector to send the latest offset to Kafka.

|[[db2-property-heartbeat-topics-prefix]]<<db2-property-heartbeat-topics-prefix, `+heartbeat.topics.prefix+`>>
|`__debezium-heartbeat`
|Specifies the prefix for the name of the topic to which the connector sends heartbeat messages. The format for this topic name is  `<heartbeat.topics.prefix>.<server.name>`.

|[[db2-property-snapshot-delay-ms]]<<db2-property-snapshot-delay-ms, `+snapshot.delay.ms+`>>
|No default
|An interval in milliseconds that the connector should wait before performing a snapshot when the connector starts. If you are starting multiple connectors in a cluster, this property is useful for avoiding snapshot interruptions, which might cause re-balancing of connectors.

|[[db2-property-snapshot-fetch-size]]<<db2-property-snapshot-fetch-size, `+snapshot.fetch.size+`>>
|`2000`
|During a snapshot, the connector reads table content in batches of rows. This property specifies the maximum number of rows in a batch.

|[[db2-property-snapshot-lock-timeout-ms]]<<db2-property-snapshot-lock-timeout-ms, `+snapshot.lock.timeout.ms+`>>
|`10000`
|Positive integer value that specifies the maximum amount of time (in milliseconds) to wait to obtain table locks when performing a snapshot. If the connector cannot acquire table locks in this interval, the snapshot fails. {link-prefix}:{link-db2-connector}#db2-snapshots[How the connector performs snapshots] provides details. Other possible settings are: +
 +
`0` -  The connector immediately fails when it cannot obtain a lock. +
 +
`-1` - The connector waits infinitely.

|[[db2-property-snapshot-select-statement-overrides]]<<db2-property-snapshot-select-statement-overrides, `+snapshot.select.statement.overrides+`>>
|No default
|Specifies the table rows to include in a snapshot.
Use the property if you want a snapshot to include only a subset of the rows in a table.
This property affects snapshots only.
It does not apply to events that the connector reads from the log.

The property contains a comma-separated list of fully-qualified table names in the form `_<schemaName>.<tableName>_`. For example, +
 +
`+"snapshot.select.statement.overrides": "inventory.products,customers.orders"+` +
 +
For each table in the list, add a further configuration property that specifies the `SELECT` statement for the connector to run on the table when it takes a snapshot.
The specified `SELECT` statement determines the subset of table rows to include in the snapshot.
Use the following format to specify the name of this `SELECT` statement property: +
 +
`snapshot.select.statement.overrides._<schemaName>_._<tableName>_`.
For example,
`snapshot.select.statement.overrides.customers.orders`. +
 +
Example:

From a `customers.orders` table that includes the soft-delete column, `delete_flag`, add the following properties if you want a snapshot to include only those records that are not soft-deleted:

----
"snapshot.select.statement.overrides": "customer.orders",
"snapshot.select.statement.overrides.customer.orders": "SELECT * FROM [customers].[orders] WHERE delete_flag = 0 ORDER BY id DESC"
----

In the resulting snapshot, the connector includes only the records for which `delete_flag = 0`.
|[[db2-property-sanitize-field-names]]<<db2-property-sanitize-field-names, `+sanitize.field.names+`>>
|`true` if connector configuration sets the `key.converter` or `value.converter` property to the Avro converter.

`false` if not.
|Indicates whether field names are sanitized to adhere to {link-prefix}:{link-avro-serialization}#avro-naming[Avro naming requirements].

|[[db2-property-provide-transaction-metadata]]<<db2-property-provide-transaction-metadata, `+provide.transaction.metadata+`>>
|`false`
|Determines whether the connector generates events with transaction boundaries and enriches change event envelopes with transaction metadata. Specify `true` if you want the connector to do this. See  {link-prefix}:{link-db2-connector}#db2-transaction-metadata[Transaction metadata] for details.

|[[db2-property-transaction-topic]]<<db2-property-transaction-topic, `transaction.topic`>>
|`${database.server.name}.transaction`
|Controls the name of the topic to which the connector sends transaction metadata messages. The placeholder `${database.server.name}` can be used for referring to the connector's logical name; defaults to `${database.server.name}.transaction`, for example `dbserver1.transaction`.

|[[db2-property-skipped-operations]]<<db2-property-skipped-operations, `+skipped.operations+`>>
|No default
| comma-separated list of operation types that will be skipped during streaming.
The operations include: `c` for inserts/create, `u` for updates, and `d` for deletes.
By default, no operations are skipped.

|[[db2-property-signal-data-collection]]<<db2-property-signal-data-collection, `+signal.data.collection+`>>
|No default
| Fully-qualified name of the data collection that is used to send {link-prefix}:{link-signalling}[signals] to the connector.
The name format is _schema-name.table-name_.

|===

[id="debezium-{context}-connector-database-history-configuration-properties"]
==== {prodname} connector database history configuration properties

include::{partialsdir}/modules/all-connectors/ref-connector-configuration-database-history-properties.adoc[leveloffset=+1]

[id="debezium-{context}-connector-pass-through-database-driver-configuration-properties"]
==== {prodname} connector pass-through database driver configuration properties

include::{partialsdir}/modules/all-connectors/ref-connector-pass-through-database-driver-configuration-properties.adoc[leveloffset=+1]

// Type: assembly
// ModuleID: monitoring-debezium-db2-connector-performance
// Title: Monitoring {prodname} Db2 connector performance
[[db2-monitoring]]
== Monitoring

The {prodname} Db2 connector provides three types of metrics that are in addition to the built-in support for JMX metrics that Apache ZooKeeper, Apache Kafka, and Kafka Connect provide.

* {link-prefix}:{link-db2-connector}#db2-snapshot-metrics[Snapshot metrics] provide information about connector operation while performing a snapshot.
* {link-prefix}:{link-db2-connector}#db2-streaming-metrics[Streaming metrics] provide information about connector operation when the connector is capturing changes and streaming change event records.
* {link-prefix}:{link-db2-connector}#db2-schema-history-metrics[Schema history metrics] provide information about the status of the connector's schema history.

{link-prefix}:{link-debezium-monitoring}[{prodname} monitoring documentation] provides details for how to expose these metrics by using JMX.

// Type: reference
// ModuleID: monitoring-debezium-during-snapshots-of-db2-databases
// Title: Monitoring {prodname} during snapshots of Db2 databases
[[db2-snapshot-metrics]]
=== Snapshot metrics

include::{partialsdir}/modules/all-connectors/ref-connector-monitoring-snapshot-metrics.adoc[leveloffset=+1]

include::{partialsdir}/modules/all-connectors/ref-connector-monitoring-incremental-snapshot-metrics.adoc[leveloffset=+1]

// Type: reference
// ModuleID: monitoring-debezium-db2-connector-record-streaming
// Title: Monitoring {prodname} Db2 connector record streaming
[[db2-streaming-metrics]]
=== Streaming metrics

include::{partialsdir}/modules/all-connectors/ref-connector-monitoring-streaming-metrics.adoc[leveloffset=+1]

// Type: reference
// ModuleID: monitoring-debezium-db2-connector-schema-history
// Title: Monitoring {prodname} Db2 connector schema history
[[db2-schema-history-metrics]]
=== Schema history metrics

include::{partialsdir}/modules/all-connectors/ref-connector-monitoring-schema-history-metrics.adoc[leveloffset=+1]

// Type: reference
// ModuleID: managing-debezium-db2-connectors
// Title: Managing {prodname} Db2 connectors
[[db2-management]]
== Management

After you deploy a {prodname} Db2 connector, use the {prodname} management UDFs to control Db2 replication (ASN) with SQL commands. Some of the UDFs expect a return value in which case you use the  SQL `VALUE` statement to invoke them. For other UDFs, use the SQL `CALL` statement.

.Descriptions of {prodname} management UDFs
[cols="1,4",options="header"]
|===
|Task |Command and notes

|[[debezium-db2-start-asn-agent]]<<debezium-db2-start-asn-agent,Start the ASN agent>>
|`VALUES ASNCDC.ASNCDCSERVICES('start','asncdc');`

|[[debezium-db2-stop-asn-agent]]<<debezium-db2-stop-asn-agent,Stop the ASN agent>>
|`VALUES ASNCDC.ASNCDCSERVICES('stop','asncdc');`

|[[debezium-db2-check-asn-agent]]<<debezium-db2-check-asn-agent,Check the status of the ASN agent>>
|`VALUES ASNCDC.ASNCDCSERVICES('status','asncdc');`

|[[debezium-db2-put-capture-mode]]<<debezium-db2-put-capture-mode,Put a table into capture mode>>
|`CALL ASNCDC.ADDTABLE('MYSCHEMA', 'MYTABLE');` +
 +
Replace `MYSCHEMA`  with the name of the schema that contains the table you want to put into capture mode. Likewise, replace `MYTABLE` with the name of the table to put into capture mode.

|[[debezium-db2-remove-capture-mode]]<<debezium-db2-remove-capture-mode,Remove a table from capture mode>>
|`CALL ASNCDC.REMOVETABLE('MYSCHEMA', 'MYTABLE');`

|[[debezium-db2-reinitialize-asn-service]]<<debezium-db2-reinitialize-asn-service,Reinitialize the ASN service>>
|`VALUES ASNCDC.ASNCDCSERVICES('reinit','asncdc');` +
 +
Do this after you put a table into capture mode or after you remove a table from capture mode.

|===

// Type: assembly
// ModuleID: updating-schemas-for-db2-tables-in-capture-mode-for-debezium-connectors
// Title: Updating schemas for Db2 tables in capture mode for {prodname} connectors
[[db2-schema-evolution]]
== Schema evolution

While a {prodname} Db2 connector can capture schema changes, to update a schema, you must collaborate with a database administrator to ensure that the connector continues to produce change events. This is required by the way that Db2 implements replication.

For each table in capture mode, Db2's replication feature creates a change-data table that contains all changes to that source table. However, change-data table schemas are static. If you update the schema for a table in capture mode then you must also update the schema of its corresponding change-data table. A {prodname} Db2 connector cannot do this. A database administrator with elevated privileges must update schemas for tables that are in capture mode.

[WARNING]
====
It is vital to execute a schema update procedure completely before there is a new schema update on the same table. Consequently, the recommendation is to execute all DDLs in a single batch so the schema update procedure is done only once.
====

There are generally two procedures for updating table schemas:

* {link-prefix}:{link-db2-connector}#db2-offline-schema-update[Offline - executed while {prodname} is stopped]
* {link-prefix}:{link-db2-connector}#db2-online-schema-update[Online - executed while {prodname} is running]

Each approach has advantages and disadvantages.

// Type: procedure
// ModuleID: performing-offline-schema-updates-for-debezium-db2-connectors
// Title: Performing offline schema updates for {prodname} Db2 connectors
[[db2-offline-schema-update]]
=== Offline schema update

You stop the {prodname} Db2 connector before you perform an offline schema update. While this is the safer schema update procedure, it might not be feasible for applications with high-availability requirements.

.Prerequisites

* One or more tables that are in capture mode require schema updates.

.Procedure

. Suspend the application that updates the database.
. Wait for the {prodname} connector to stream all unstreamed change event records.
. Stop the {prodname} connector.
. Apply all changes to the source table schema.
. In the ASN register table, mark the tables with updated schemas as `INACTIVE`.
. {link-prefix}:{link-db2-connector}#debezium-db2-reinitialize-asn-service[Reinitialize the ASN capture service].
. Remove the source table with the old schema from capture mode by {link-prefix}:{link-db2-connector}#debezium-db2-remove-capture-mode[running the {prodname} UDF for removing tables from capture mode].
. Add the source table with the new schema to capture mode by {link-prefix}:{link-db2-connector}#debezium-db2-put-capture-mode[running the {prodname} UDF for adding tables to capture mode].
. In the ASN register table, mark the updated source tables as `ACTIVE`.
. {link-prefix}:{link-db2-connector}#debezium-db2-reinitialize-asn-service[Reinitialize the ASN capture service.]
. Resume the application that updates the database.
. Restart the {prodname} connector.

// Type: procedure
// ModuleID: performing-online-schema-updates-for-debezium-db2-connectors
// Title: Performing online schema updates for {prodname} Db2 connectors
[[db2-hot-schema-update]]
=== Online schema update

An online schema update does not require application and data processing downtime. That is, you do not stop the {prodname} Db2 connector before you perform an online schema update. Also, an online schema update procedure is simpler than the procedure for an offline schema update.

However, when a table is in capture mode, after a change to a column name, the Db2 replication feature continues to use the old column name. The new column name does not appear in {prodname} change events. You must restart the connector to see the new column name in change events.

.Prerequisites

* One or more tables that are in capture mode require schema updates.

.Procedure when adding a column to the end of a table

. Lock the source tables whose schema you want to change.
. In the ASN register table, mark the locked tables as `INACTIVE`.
. {link-prefix}:{link-db2-connector}#debezium-db2-reinitialize-asn-service[Reinitialize the ASN capture service.]
. Apply all changes to the schemas for the source tables.
. Apply all changes to the schemas for the corresponding change-data tables.
. In the ASN register table, mark the source tables as `ACTIVE`.
. {link-prefix}:{link-db2-connector}#debezium-db2-reinitialize-asn-service[Reinitialize the ASN capture service.]
. Optional. Restart the connector to see updated column names in change events.

.Procedure when adding a column to the middle of a table

. Lock the source table(s) to be changed.
. In the ASN register table, mark the locked tables as `INACTIVE`.
. {link-prefix}:{link-db2-connector}#debezium-db2-reinitialize-asn-service[Reinitialize the ASN capture service.]
. For each source table to be changed:
.. Export the data in the source table.
.. Truncate the source table.
.. Alter the source table and add the column.
.. Load the exported data into the altered source table.
.. Export the data in the source table's corresponding change-data table.
.. Truncate the change-data table.
.. Alter the change-data table and add the column.
.. Load the exported data into the altered change-data table.
. In the ASN register table, mark the tables as `INACTIVE`. This marks the old change-data tables as inactive, which allows the data in them to remain but they are no longer updated.
. {link-prefix}:{link-db2-connector}#debezium-db2-reinitialize-asn-service[Reinitialize the ASN capture service.]
. Optional. Restart the connector to see updated column names in change events.<|MERGE_RESOLUTION|>--- conflicted
+++ resolved
@@ -187,11 +187,7 @@
 * A table is removed from capture mode.
 * During a {link-prefix}:{link-db2-connector}#db2-schema-evolution[database schema update], there is a change in the schema for a table that is in capture mode.
 
-<<<<<<< HEAD
-The connector writes schema change events to a Kafka schema change topic that has the name `_<serverName>_` where `_<serverName>_` is the logical server name that is specified in the xref:mysql-property-database-server-name[`database.server.name`] connector configuration property.
-=======
 The connector writes schema change events to a Kafka schema change topic that has the name `_<serverName>_` where `_<serverName>_` is the logical server name that is specified in the xref:db2-property-database-server-name[`database.server.name`] connector configuration property.
->>>>>>> d811b5ed
 Messages that the connector sends to the schema change topic contain a payload that includes the following elements:
 
 `databaseName`:: The name of the database to which the statements are applied.
@@ -448,12 +444,8 @@
 }
 ----
 
-<<<<<<< HEAD
-The connector emits transaction events to the xref:db2-property-database-server-name[`_<database.server.name>_`]`.transaction` topic.
-=======
 Unless overridden via the xref:db2-property-transaction-topic[`transaction.topic`] option,
 the connector emits transaction events to the xref:db2-property-database-server-name[`_<database.server.name>_`]`.transaction` topic.
->>>>>>> d811b5ed
 
 .Data change event enrichment
 
@@ -1496,17 +1488,10 @@
 ----
 +
 The preceding statement returns one of the following results:
-<<<<<<< HEAD
 +
 * `asncap is already running`
 * `+start -->+` `_<COMMAND>_`
 +
-=======
-+
-* `asncap is already running`
-* `+start -->+` `_<COMMAND>_`
-+
->>>>>>> d811b5ed
 In this case, enter the specified `_<COMMAND>_` in the terminal window as shown in the following example:
 +
 [source,shell]
