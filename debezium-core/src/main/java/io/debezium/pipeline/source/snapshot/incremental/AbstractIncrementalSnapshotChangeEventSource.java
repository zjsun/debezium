/*
 * Copyright Debezium Authors.
 *
 * Licensed under the Apache Software License version 2.0, available at http://www.apache.org/licenses/LICENSE-2.0
 */
package io.debezium.pipeline.source.snapshot.incremental;

import java.sql.PreparedStatement;
import java.sql.ResultSet;
import java.sql.ResultSetMetaData;
import java.sql.SQLException;
import java.util.ArrayList;
import java.util.Collections;
import java.util.Iterator;
import java.util.LinkedHashMap;
import java.util.List;
import java.util.Map;
import java.util.Optional;
import java.util.OptionalLong;
import java.util.stream.Collectors;

import org.apache.kafka.connect.data.Struct;
import org.slf4j.Logger;
import org.slf4j.LoggerFactory;

import io.debezium.DebeziumException;
import io.debezium.annotation.NotThreadSafe;
import io.debezium.jdbc.JdbcConnection;
import io.debezium.pipeline.EventDispatcher;
import io.debezium.pipeline.source.spi.DataChangeEventListener;
import io.debezium.pipeline.source.spi.SnapshotProgressListener;
import io.debezium.pipeline.spi.ChangeRecordEmitter;
import io.debezium.pipeline.spi.OffsetContext;
import io.debezium.pipeline.spi.Partition;
import io.debezium.relational.Column;
import io.debezium.relational.Key.KeyMapper;
import io.debezium.relational.RelationalDatabaseConnectorConfig;
import io.debezium.relational.RelationalDatabaseSchema;
import io.debezium.relational.RelationalSnapshotChangeEventSource;
import io.debezium.relational.SnapshotChangeRecordEmitter;
import io.debezium.relational.Table;
import io.debezium.relational.TableId;
import io.debezium.relational.TableSchema;
import io.debezium.schema.DataCollectionId;
import io.debezium.schema.DatabaseSchema;
import io.debezium.util.Clock;
import io.debezium.util.ColumnUtils;
import io.debezium.util.Strings;
import io.debezium.util.Threads;
import io.debezium.util.Threads.Timer;

/**
 * An incremental snapshot change event source that emits events from a DB log interleaved with snapshot events.
 */
@NotThreadSafe
public abstract class AbstractIncrementalSnapshotChangeEventSource<T extends DataCollectionId> implements IncrementalSnapshotChangeEventSource<T> {

    private static final Logger LOGGER = LoggerFactory.getLogger(AbstractIncrementalSnapshotChangeEventSource.class);

    private final RelationalDatabaseConnectorConfig connectorConfig;
    private final Clock clock;
    private final RelationalDatabaseSchema databaseSchema;
    private final SnapshotProgressListener progressListener;
    private final DataChangeEventListener dataListener;
    private long totalRowsScanned = 0;

    private Table currentTable;

    protected EventDispatcher<T> dispatcher;
    protected IncrementalSnapshotContext<T> context = null;
    protected JdbcConnection jdbcConnection;
    protected final Map<Struct, Object[]> window = new LinkedHashMap<>();

    public AbstractIncrementalSnapshotChangeEventSource(RelationalDatabaseConnectorConfig config,
                                                        JdbcConnection jdbcConnection,
                                                        EventDispatcher<T> dispatcher,
                                                        DatabaseSchema<?> databaseSchema,
                                                        Clock clock,
                                                        SnapshotProgressListener progressListener,
                                                        DataChangeEventListener dataChangeEventListener) {
        this.connectorConfig = config;
        this.jdbcConnection = jdbcConnection;
        this.dispatcher = dispatcher;
        this.databaseSchema = (RelationalDatabaseSchema) databaseSchema;
        this.clock = clock;
        this.progressListener = progressListener;
        this.dataListener = dataChangeEventListener;
    }

    @Override
    @SuppressWarnings("unchecked")
    public void closeWindow(Partition partition, String id, OffsetContext offsetContext) throws InterruptedException {
        context = (IncrementalSnapshotContext<T>) offsetContext.getIncrementalSnapshotContext();
        if (!context.closeWindow(id)) {
            return;
        }
        sendWindowEvents(partition, offsetContext);
        readChunk();
    }

    protected String getSignalTableName(String dataCollectionId) {
        if (Strings.isNullOrEmpty(dataCollectionId)) {
            return dataCollectionId;
        }
        return jdbcConnection.quotedTableIdString(TableId.parse(dataCollectionId));
    }

    protected void sendWindowEvents(Partition partition, OffsetContext offsetContext) throws InterruptedException {
        LOGGER.debug("Sending {} events from window buffer", window.size());
        offsetContext.incrementalSnapshotEvents();
        for (Object[] row : window.values()) {
            sendEvent(partition, dispatcher, offsetContext, row);
        }
        offsetContext.postSnapshotCompletion();
        window.clear();
    }

    protected void sendEvent(Partition partition, EventDispatcher<T> dispatcher, OffsetContext offsetContext, Object[] row) throws InterruptedException {
        context.sendEvent(keyFromRow(row));
        offsetContext.event(context.currentDataCollectionId(), clock.currentTimeAsInstant());
        dispatcher.dispatchSnapshotEvent(context.currentDataCollectionId(),
                getChangeRecordEmitter(partition, context.currentDataCollectionId(), offsetContext, row),
                dispatcher.getIncrementalSnapshotChangeEventReceiver(dataListener));
    }

    /**
     * Returns a {@link ChangeRecordEmitter} producing the change records for
     * the given table row.
     */
    protected ChangeRecordEmitter getChangeRecordEmitter(Partition partition, T dataCollectionId,
                                                         OffsetContext offsetContext, Object[] row) {
        return new SnapshotChangeRecordEmitter(partition, offsetContext, row, clock);
    }

    protected void deduplicateWindow(DataCollectionId dataCollectionId, Object key) {
        if (!context.currentDataCollectionId().equals(dataCollectionId)) {
            return;
        }
        if (key instanceof Struct) {
            if (window.remove((Struct) key) != null) {
                LOGGER.info("Removed '{}' from window", key);
            }
        }
    }

    /**
     * Update low watermark for the incremental snapshot chunk
     */
    protected abstract void emitWindowOpen() throws SQLException;

    /**
     * Update high watermark for the incremental snapshot chunk
     */
    protected abstract void emitWindowClose() throws SQLException, InterruptedException;

    protected String buildChunkQuery(Table table) {
        return buildChunkQuery(table, connectorConfig.getIncrementalSnashotChunkSize());
    }

    protected String buildChunkQuery(Table table, int limit) {
        String condition = null;
        // Add condition when this is not the first query
        if (context.isNonInitialChunk()) {
            final StringBuilder sql = new StringBuilder();
            // Window boundaries
            addLowerBound(table, sql);
            // Table boundaries
            sql.append(" AND NOT ");
            addLowerBound(table, sql);
            condition = sql.toString();
        }
        final String orderBy = getKeyMapper().getKeyKolumns(table).stream()
                .map(Column::name)
                .collect(Collectors.joining(", "));
        return jdbcConnection.buildSelectWithRowLimits(table.id(),
                limit,
                "*",
                Optional.ofNullable(condition),
                orderBy);
    }

    private void addLowerBound(Table table, StringBuilder sql) {
        // To make window boundaries working for more than one column it is necessary to calculate
        // with independently increasing values in each column independently.
        // For one column the condition will be (? will always be the last value seen for the given column)
        // (k1 > ?)
        // For two columns
        // (k1 > ?) OR (k1 = ? AND k2 > ?)
        // For four columns
        // (k1 > ?) OR (k1 = ? AND k2 > ?) OR (k1 = ? AND k2 = ? AND k3 > ?) OR (k1 = ? AND k2 = ? AND k3 = ? AND k4 > ?)
        // etc.
<<<<<<< HEAD
        final List<Column> pkColumns = table.primaryKeyColumns();
=======
        final List<Column> pkColumns = getKeyMapper().getKeyKolumns(table);
>>>>>>> d811b5ed
        if (pkColumns.size() > 1) {
            sql.append('(');
        }
        for (int i = 0; i < pkColumns.size(); i++) {
            final boolean isLastIterationForI = (i == pkColumns.size() - 1);
            sql.append('(');
            for (int j = 0; j < i + 1; j++) {
                final boolean isLastIterationForJ = (i == j);
                sql.append(pkColumns.get(j).name());
                sql.append(isLastIterationForJ ? " > ?" : " = ?");
                if (!isLastIterationForJ) {
                    sql.append(" AND ");
                }
            }
            sql.append(")");
            if (!isLastIterationForI) {
                sql.append(" OR ");
            }
        }
        if (pkColumns.size() > 1) {
            sql.append(')');
        }
    }

    protected String buildMaxPrimaryKeyQuery(Table table) {
        final String orderBy = getKeyMapper().getKeyKolumns(table).stream()
                .map(Column::name)
                .collect(Collectors.joining(" DESC, ")) + " DESC";
        return jdbcConnection.buildSelectWithRowLimits(table.id(), 1, "*", Optional.empty(), orderBy);
    }

    @Override
    @SuppressWarnings("unchecked")
    public void init(OffsetContext offsetContext) {
        if (offsetContext == null) {
            LOGGER.info("Empty incremental snapshot change event source started, no action needed");
            postIncrementalSnapshotCompleted();
            return;
        }
        context = (IncrementalSnapshotContext<T>) offsetContext.getIncrementalSnapshotContext();
        if (!context.snapshotRunning()) {
            LOGGER.info("No incremental snapshot in progress, no action needed on start");
            postIncrementalSnapshotCompleted();
            return;
        }
        LOGGER.info("Incremental snapshot in progress, need to read new chunk on start");
        try {
            progressListener.snapshotStarted();
            readChunk();
        }
        catch (InterruptedException e) {
            throw new DebeziumException("Reading of an initial chunk after connector restart has been interrupted");
        }
        LOGGER.info("Incremental snapshot in progress, loading of initial chunk completed");
    }

    protected void readChunk() throws InterruptedException {
        if (!context.snapshotRunning()) {
            LOGGER.info("Skipping read chunk because snapshot is not running");
            postIncrementalSnapshotCompleted();
            return;
        }
        try {
            preReadChunk(context);
            // This commit should be unnecessary and might be removed later
            jdbcConnection.commit();
            context.startNewChunk();
            emitWindowOpen();
            while (context.snapshotRunning()) {
                if (isTableInvalid()) {
                    continue;
                }
                if (connectorConfig.isIncrementalSnapshotSchemaChangesEnabled() && !schemaHistoryIsUpToDate()) {
                    // Schema has changed since the previous window.
                    // Closing the current window and repeating schema verification within the following window.
                    break;
                }
                final TableId currentTableId = (TableId) context.currentDataCollectionId();
                if (!context.maximumKey().isPresent()) {
                    context.maximumKey(jdbcConnection.queryAndMap(buildMaxPrimaryKeyQuery(currentTable), rs -> {
                        if (!rs.next()) {
                            return null;
                        }
                        return keyFromRow(jdbcConnection.rowToArray(currentTable, databaseSchema, rs,
                                ColumnUtils.toArray(rs, currentTable)));
                    }));
                    if (!context.maximumKey().isPresent()) {
                        LOGGER.info(
                                "No maximum key returned by the query, incremental snapshotting of table '{}' finished as it is empty",
                                currentTableId);
                        nextDataCollection();
                        continue;
                    }
                    if (LOGGER.isInfoEnabled()) {
                        LOGGER.info("Incremental snapshot for table '{}' will end at position {}", currentTableId,
                                context.maximumKey().orElse(new Object[0]));
                    }
                }
                if (createDataEventsForTable()) {
                    if (window.isEmpty()) {
                        LOGGER.info("No data returned by the query, incremental snapshotting of table '{}' finished",
                                currentTableId);
                        tableScanCompleted();
                        nextDataCollection();
                    }
                    else {
                        break;
                    }
                }
                else {
                    context.revertChunk();
                    break;
                }
            }
            emitWindowClose();
        }
        catch (SQLException e) {
            throw new DebeziumException(String.format("Database error while executing incremental snapshot for table '%s'", context.currentDataCollectionId()), e);
        }
        finally {
            postReadChunk(context);
            if (!context.snapshotRunning()) {
                postIncrementalSnapshotCompleted();
            }
        }
    }

    private boolean isTableInvalid() {
        final TableId currentTableId = (TableId) context.currentDataCollectionId();
        currentTable = databaseSchema.tableFor(currentTableId);
        if (currentTable == null) {
            LOGGER.warn("Schema not found for table '{}', known tables {}", currentTableId, databaseSchema.tableIds());
            nextDataCollection();
            return true;
        }
        if (getKeyMapper().getKeyKolumns(currentTable).isEmpty()) {
            LOGGER.warn("Incremental snapshot for table '{}' skipped cause the table has no primary keys", currentTableId);
            nextDataCollection();
            return true;
        }
        return false;
    }

    /**
     * Verifies that in-memory representation of the table’s schema is up to date with the table's schema in the database.
     * <p>
     * Verification is a two step process:
     * <ol>
     * <li>Save table's schema from the database to the context
     * <li>Verify schema hasn't changed in the following window. If schema has changed repeat the process
     * </ol>
     * Two step process allows to wait for the connector to receive the DDL event in the binlog stream and update the in-memory representation of the table’s schema.
     * <p>
     * Verification is done at the beginning of the incremental snapshot and on every schema change during the snapshotting.
     */
    private boolean schemaHistoryIsUpToDate() {
        if (context.isSchemaVerificationPassed()) {
            return true;
        }
        verifySchemaUnchanged();
        return context.isSchemaVerificationPassed();
    }

    /**
     * Verifies that table's schema in the database has not changed since it was captured in the previous window
     */
    private void verifySchemaUnchanged() {
        Table tableSchemaInDatabase = readSchema();
        if (context.getSchema() != null) {
            context.setSchemaVerificationPassed(context.getSchema().equals(tableSchemaInDatabase));
        }
        context.setSchema(tableSchemaInDatabase);
    }

    private Table readSchema() {
        final String selectStatement = buildChunkQuery(currentTable, 0);
        LOGGER.debug("Reading schema for table '{}' using select statement: '{}'", currentTable.id(), selectStatement);

        try (PreparedStatement statement = readTableChunkStatement(selectStatement);
                ResultSet rs = statement.executeQuery()) {
            return getTable(rs);
        }
        catch (SQLException e) {
            throw new DebeziumException("Snapshotting of table " + currentTable.id() + " failed", e);
        }
    }

    private void nextDataCollection() {
        context.nextDataCollection();
        if (!context.snapshotRunning()) {
            progressListener.snapshotCompleted();
        }
    }

    @Override
    @SuppressWarnings("unchecked")
    public void addDataCollectionNamesToSnapshot(List<String> dataCollectionIds, OffsetContext offsetContext) throws InterruptedException {
        context = (IncrementalSnapshotContext<T>) offsetContext.getIncrementalSnapshotContext();
        boolean shouldReadChunk = !context.snapshotRunning();
        final List<T> newDataCollectionIds = context.addDataCollectionNamesToSnapshot(dataCollectionIds);
        if (shouldReadChunk) {
            progressListener.snapshotStarted();
            progressListener.monitoredDataCollectionsDetermined(newDataCollectionIds);
            readChunk();
        }
    }

    protected void addKeyColumnsToCondition(Table table, StringBuilder sql, String predicate) {
        for (Iterator<Column> i = getKeyMapper().getKeyKolumns(table).iterator(); i.hasNext();) {
            final Column key = i.next();
            sql.append(key.name()).append(predicate);
            if (i.hasNext()) {
                sql.append(" AND ");
            }
        }
    }

    /**
     * Dispatches the data change events for the records of a single table.
     */
    private boolean createDataEventsForTable() {
        long exportStart = clock.currentTimeInMillis();
        LOGGER.debug("Exporting data chunk from table '{}' (total {} tables)", currentTable.id(), context.tablesToBeSnapshottedCount());

        final String selectStatement = buildChunkQuery(currentTable);
        LOGGER.debug("\t For table '{}' using select statement: '{}', key: '{}', maximum key: '{}'", currentTable.id(),
                selectStatement, context.chunkEndPosititon(), context.maximumKey().get());

        final TableSchema tableSchema = databaseSchema.schemaFor(currentTable.id());

        try (PreparedStatement statement = readTableChunkStatement(selectStatement);
                ResultSet rs = statement.executeQuery()) {
            if (checkSchemaChanges(rs)) {
                return false;
            }
            final ColumnUtils.ColumnArray columnArray = ColumnUtils.toArray(rs, currentTable);
            long rows = 0;
            Timer logTimer = getTableScanLogTimer();

            Object[] lastRow = null;
            Object[] firstRow = null;
            while (rs.next()) {
                rows++;
                final Object[] row = jdbcConnection.rowToArray(currentTable, databaseSchema, rs, columnArray);
                if (firstRow == null) {
                    firstRow = row;
                }
                final Struct keyStruct = tableSchema.keyFromColumnData(row);
                window.put(keyStruct, row);
                if (logTimer.expired()) {
                    long stop = clock.currentTimeInMillis();
                    LOGGER.debug("\t Exported {} records for table '{}' after {}", rows, currentTable.id(),
                            Strings.duration(stop - exportStart));
                    logTimer = getTableScanLogTimer();
                }
                lastRow = row;
            }
            final Object[] firstKey = keyFromRow(firstRow);
            final Object[] lastKey = keyFromRow(lastRow);
            if (context.isNonInitialChunk()) {
                progressListener.currentChunk(context.currentChunkId(), firstKey, lastKey);
            }
            else {
                progressListener.currentChunk(context.currentChunkId(), firstKey, lastKey, context.maximumKey().orElse(null));
            }
            context.nextChunkPosition(lastKey);
            if (lastRow != null) {
                LOGGER.debug("\t Next window will resume from {}", (Object) context.chunkEndPosititon());
            }

            LOGGER.debug("\t Finished exporting {} records for window of table table '{}'; total duration '{}'", rows,
                    currentTable.id(), Strings.duration(clock.currentTimeInMillis() - exportStart));
            incrementTableRowsScanned(rows);
        }
        catch (SQLException e) {
            throw new DebeziumException("Snapshotting of table " + currentTable.id() + " failed", e);
        }
        return true;
    }

    private boolean checkSchemaChanges(ResultSet rs) throws SQLException {
        if (!connectorConfig.isIncrementalSnapshotSchemaChangesEnabled()) {
            return false;
        }
        Table schema = getTable(rs);
        if (!schema.equals(context.getSchema())) {
            context.setSchemaVerificationPassed(false);
            Table oldSchema = context.getSchema();
            context.setSchema(schema);
            LOGGER.info("Schema has changed during the incremental snapshot: Old Schema: {} New Schema: {}", oldSchema, schema);
            return true;
        }
        return false;
    }

    private Table getTable(ResultSet rs) throws SQLException {
        final ResultSetMetaData metaData = rs.getMetaData();
        List<Column> columns = new ArrayList<>();
        for (int i = 1; i <= metaData.getColumnCount(); i++) {
            Column column = Column.editor()
                    .name(metaData.getColumnName(i))
                    .jdbcType(metaData.getColumnType(i))
                    .type(metaData.getColumnTypeName(i))
                    .optional(metaData.isNullable(i) > 0)
                    .length(metaData.getPrecision(i))
                    .scale(metaData.getScale(i))
                    .create();
            columns.add(column);
        }
        Collections.sort(columns);
        return Table.editor()
                .tableId(currentTable.id())
                .addColumns(columns)
                .create();
    }

    private void incrementTableRowsScanned(long rows) {
        totalRowsScanned += rows;
        progressListener.rowsScanned(currentTable.id(), totalRowsScanned);
    }

    private void tableScanCompleted() {
        progressListener.dataCollectionSnapshotCompleted(currentTable.id(), totalRowsScanned);
        totalRowsScanned = 0;
        // Reset chunk/table information in metrics
        progressListener.currentChunk(null, null, null, null);
    }

    protected PreparedStatement readTableChunkStatement(String sql) throws SQLException {
        final PreparedStatement statement = jdbcConnection.readTablePreparedStatement(connectorConfig, sql,
                OptionalLong.empty());
        if (context.isNonInitialChunk()) {
            final Object[] maximumKey = context.maximumKey().get();
            final Object[] chunkEndPosition = context.chunkEndPosititon();
            // Fill boundaries placeholders
            int pos = 0;
            for (int i = 0; i < chunkEndPosition.length; i++) {
                for (int j = 0; j < i + 1; j++) {
                    statement.setObject(++pos, chunkEndPosition[j]);
                }
            }
            // Fill maximum key placeholders
            for (int i = 0; i < chunkEndPosition.length; i++) {
                for (int j = 0; j < i + 1; j++) {
                    statement.setObject(++pos, maximumKey[j]);
                }
            }
        }
        return statement;
    }

    private Timer getTableScanLogTimer() {
        return Threads.timer(clock, RelationalSnapshotChangeEventSource.LOG_INTERVAL);
    }

    private Object[] keyFromRow(Object[] row) {
        if (row == null) {
            return null;
        }
        final List<Column> keyColumns = getKeyMapper().getKeyKolumns(currentTable);
        final Object[] key = new Object[keyColumns.size()];
        for (int i = 0; i < keyColumns.size(); i++) {
            key[i] = row[keyColumns.get(i).position() - 1];
        }
        return key;
    }

    protected void setContext(IncrementalSnapshotContext<T> context) {
        this.context = context;
    }

    protected void preReadChunk(IncrementalSnapshotContext<T> context) {
        try {
            if (!jdbcConnection.isValid()) {
                jdbcConnection.connect();
            }
        }
        catch (SQLException e) {
            throw new DebeziumException("Database error while checking jdbcConnection in preReadChunk", e);
        }
    }

    protected void postReadChunk(IncrementalSnapshotContext<T> context) {
        // no-op
    }

    protected void postIncrementalSnapshotCompleted() {
        // no-op
    }

    private KeyMapper getKeyMapper() {
        return connectorConfig.getKeyMapper() == null ? table -> table.primaryKeyColumns() : connectorConfig.getKeyMapper();
    }
}<|MERGE_RESOLUTION|>--- conflicted
+++ resolved
@@ -189,11 +189,7 @@
         // For four columns
         // (k1 > ?) OR (k1 = ? AND k2 > ?) OR (k1 = ? AND k2 = ? AND k3 > ?) OR (k1 = ? AND k2 = ? AND k3 = ? AND k4 > ?)
         // etc.
-<<<<<<< HEAD
-        final List<Column> pkColumns = table.primaryKeyColumns();
-=======
         final List<Column> pkColumns = getKeyMapper().getKeyKolumns(table);
->>>>>>> d811b5ed
         if (pkColumns.size() > 1) {
             sql.append('(');
         }
