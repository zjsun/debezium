--- conflicted
+++ resolved
@@ -687,13 +687,10 @@
         return jdbcConfig;
     }
 
-<<<<<<< HEAD
-=======
     public String getHeartbeatActionQuery() {
         return heartbeatActionQuery;
     }
 
->>>>>>> d811b5ed
     public byte[] getUnavailableValuePlaceholder() {
         return getConfig().getString(UNAVAILABLE_VALUE_PLACEHOLDER).getBytes();
     }
